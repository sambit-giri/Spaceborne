--- conflicted
+++ resolved
@@ -15,11 +15,7 @@
 *.xml
 tmp/*
 tmp*/   
-<<<<<<< HEAD
-output/*
-=======
 .aider*
 tests/benchmarks/*
 output/*
-misc/test_davide_tri.ipynb
->>>>>>> fed95f57
+misc/test_davide_tri.ipynb