import sys
import time
import warnings
from pathlib import Path
import numpy as np

project_path_here = Path.cwd().parent.parent.parent
sys.path.append(str(project_path_here.parent / 'common_lib'))
import my_module as mm

script_name = sys.argv[0]


###############################################################################
################## CODE TO COMPUTE THE FISHER MATRIX ##########################
###############################################################################


###########################################

# XXX attention! the dC_LL matrix should have (nParams - 10) as dimension,
# since WL has no bias. This would complicate the structure of the datacector 
# and taking nParams instead seems to have ho impact on the final result.

def dC_4D_to_3D(dC_4D, nbl, zpairs, nparams_tot, ind):
    """expand the zpair indices into zi, zj, according to the ind ordering as usual"""

    dC_3D = np.zeros((nbl, zpairs, nparams_tot))
    for ell in range(nbl):
        for alf in range(nparams_tot):
            dC_3D[ell, :, alf] = mm.array_2D_to_1D_ind(dC_4D[ell, :, :, alf], zpairs, ind)
    return dC_3D


<<<<<<< HEAD
def dC_dict_to_4D_array(dC_dict_3D, param_names, nbl, zbins, obs_name, is_3x2pt=False, n_probes=2):
    """

=======
def dC_dict_to_4D_array(dC_dict_3D, param_names, nbl, zbins, derivatives_prefix, is_3x2pt=False, n_probes=2):
    """
>>>>>>> b2c3d193
    :param param_names: filename of the parameter, e.g. 'Om'; dCldOm = d(C(l))/d(Om)
    :param dC_dict_3D:
    :param nbl:
    :param zbins:
    :param obs_name: filename of the observable, e.g. 'Cl'; dCldOm = d(C(l))/d(Om)
    :param is_3x2pt: whether to will the 5D derivatives vector
    :param n_probes:
    :return:
    """
    # param_names should be params_tot in all cases, because when the derivative dows not exist
    # in dC_dict_3D the output array will remain null
    if is_3x2pt:
        dC_4D = np.zeros((nbl, n_probes, n_probes, zbins, zbins, len(param_names)))
    else:
        dC_4D = np.zeros((nbl, zbins, zbins, len(param_names)))

    if not dC_dict_3D:
        warnings.warn('The input dictionary is empty')

    no_derivative_counter = 0
    for idx, param_name in enumerate(param_names):
        for key, value in dC_dict_3D.items():
<<<<<<< HEAD
            if f'd{obs_name}d{param_name}' in key:
                dC_4D[..., idx] = value

        # a check, if the derivative wrt the param is not in the folder at all
        if not any(f'd{obs_name}d{param_name}' in key for key in dC_dict_3D.keys()):
            print(f'Derivative d{obs_name}d{param_name} not found; setting the corresponding entry to zero')
            no_derivative_counter += 1
        if no_derivative_counter == len(param_names):
            warnings.warn('No derivative found for any of the parameters in the input dictionary')
=======
            if f'{derivatives_prefix}{param_name}' in key:
                dC_4D[..., idx] = value

        # a check, if the derivative wrt the param is not in the folder at all
        if not any(f'{derivatives_prefix}{param_name}' in key for key in dC_dict_3D.keys()):
            print(f'Derivative {derivatives_prefix}{param_name} not found; setting the corresponding entry to zero')
            no_derivative_counter += 1
        if no_derivative_counter == len(param_names):
            raise ImportError('No derivative found for any of the parameters in the input dictionary')
>>>>>>> b2c3d193
    return dC_4D


def compute_FM(general_cfg, covariance_cfg, FM_cfg, ell_dict, cov_dict, deriv_dict):

    # shorten names
    # nbl = general_cfg['nbl']
    zbins = general_cfg['zbins']
    use_WA = general_cfg['use_WA']
    GL_or_LG = covariance_cfg['GL_or_LG']
    ind = covariance_cfg['ind']
    block_index = covariance_cfg['block_index']
    paramnames_3x2pt = FM_cfg['paramnames_3x2pt']

    # import ell values
    ell_WL, nbl_WL = ell_dict['ell_WL'], ell_dict['ell_WL'].shape[0]
    ell_GC, nbl_GC = ell_dict['ell_GC'], ell_dict['ell_GC'].shape[0]
    ell_WA, nbl_WA = ell_dict['ell_WA'], ell_dict['ell_WA'].shape[0]
    ell_XC, nbl_3x2pt = ell_GC, nbl_GC

    # set the flattening convention for the derivatives vector, based on the setting used to reduce the covariance
    # matrix' dimensions
    # TODO review this
    if block_index in ['ell', 'vincenzo', 'C-style']:
        which_flattening = 'C'
    elif block_index in ['ij', 'sylvain', 'F-style']:
        which_flattening = 'F'
    else:
        raise ValueError("block_index should be either 'ell', 'vincenzo', 'C-style', 'ij', 'sylvain' or 'F-style'")

    # check to see if ell values are in linear or log scale
    if np.max(ell_WL) > 30:
        print('switching to log scale for the ell values')
        ell_WL = np.log10(ell_WL)
        ell_GC = np.log10(ell_GC)
        ell_WA = np.log10(ell_WA)
        ell_XC = ell_GC

    # nbl for Wadd: in the case of just one bin it would give error
    if ell_WA.size == 1:
        nbl_WA = 1
    else:
        nbl_WA = ell_WA.shape[0]

    nparams_tot = len(paramnames_3x2pt)
    zpairs_auto, zpairs_cross, zpairs_3x2pt = mm.get_zpairs(zbins)

    if GL_or_LG == 'LG':
        print('\nAttention! switching columns in the ind array (for the XC part)')
        ind[zpairs_auto:(zpairs_auto + zpairs_cross), [2, 3]] = ind[zpairs_auto:(zpairs_auto + zpairs_cross), [3, 2]]

    ############################################

    # invert GO covmats
    start1 = time.perf_counter()
    cov_WL_GO_2D_inv = np.linalg.inv(cov_dict['cov_WL_GO_2D'])
    cov_GC_GO_2D_inv = np.linalg.inv(cov_dict['cov_GC_GO_2D'])
    cov_WA_GO_2D_inv = np.linalg.inv(cov_dict['cov_WA_GO_2D'])
    cov_3x2pt_GO_2D_inv = np.linalg.inv(cov_dict['cov_3x2pt_GO_2D'])
    print(f'GO covmats inverted in {(time.perf_counter() - start1):.2f} s')

    # invert GS covmats
    start2 = time.perf_counter()
    cov_WL_GS_2D_inv = np.linalg.inv(cov_dict['cov_WL_GS_2D'])
    cov_GC_GS_2D_inv = np.linalg.inv(cov_dict['cov_GC_GS_2D'])
    cov_WA_GS_2D_inv = np.linalg.inv(cov_dict['cov_WA_GS_2D'])
    cov_3x2pt_GS_2D_inv = np.linalg.inv(cov_dict['cov_3x2pt_GS_2D'])
    print(f'GS covmats inverted in {(time.perf_counter() - start2):.2f} s')

    # set parameters names for the different probes

    """
    # initialize derivatives arrays
    dC_LL_WLonly = np.zeros((nbl, zpairs_auto, nparams_tot))
    dC_LL = np.zeros((nbl, zpairs_auto, nparams_tot))
    dC_XC = np.zeros((nbl, zpairs_cross, nparams_tot))
    dC_GG = np.zeros((nbl, zpairs_auto, nparams_tot))
    dC_WA = np.zeros((nbl_WA, zpairs_auto, nparams_tot))

    # create dict to store interpolated Cij arrays
    dC_WLonly_interpolated_dict = {}
    dC_GConly_interpolated_dict = {}
    dC_3x2pt_interpolated_dict = {}
    dC_WA_interpolated_dict = {}

    # call the function to interpolate: PAY ATTENTION TO THE PARAMETERS PASSED!
    # WLonly
    dC_WLonly_interpolated_dict = mm.interpolator(probe_code=probe_code_LL,
                                                  dC_interpolated_dict=dC_WLonly_interpolated_dict,
                                                  dC_dict=dC_dict, params_names=paramnames_LL, nbl=nbl,
                                                  npairs=zpairs_auto, ell_values=ell_WL, suffix=suffix)
    # GConly
    dC_GConly_interpolated_dict = mm.interpolator(probe_code=probe_code_GG,
                                                  dC_interpolated_dict=dC_GConly_interpolated_dict,
                                                  dC_dict=dC_dict, params_names=paramnames_GG, nbl=nbl,
                                                  npairs=zpairs_auto, ell_values=ell_XC, suffix=suffix)
    # LL for 3x2pt
    dC_3x2pt_interpolated_dict = mm.interpolator(probe_code=probe_code_LL,
                                                 dC_interpolated_dict=dC_3x2pt_interpolated_dict,
                                                 dC_dict=dC_dict, params_names=paramnames_LL, nbl=nbl,
                                                 npairs=zpairs_auto, ell_values=ell_XC, suffix=suffix)
    # XC for 3x2pt
    dC_3x2pt_interpolated_dict = mm.interpolator(probe_code=probe_code_XC,
                                                 dC_interpolated_dict=dC_3x2pt_interpolated_dict,
                                                 dC_dict=dC_dict, params_names=paramnames_3x2pt, nbl=nbl,
                                                 npairs=zpairs_cross, ell_values=ell_XC, suffix=suffix)
    # GG for 3x2pt
    dC_3x2pt_interpolated_dict = mm.interpolator(probe_code=probe_code_GG,
                                                 dC_interpolated_dict=dC_3x2pt_interpolated_dict,
                                                 dC_dict=dC_dict, params_names=paramnames_GG, nbl=nbl,
                                                 npairs=zpairs_auto, ell_values=ell_XC, suffix=suffix)
    # LL for WA
    dC_WA_interpolated_dict = mm.interpolator(probe_code=probe_code_LL,
                                              dC_interpolated_dict=dC_WA_interpolated_dict,
                                              dC_dict=dC_dict, params_names=paramnames_LL, nbl=nbl_WA,
                                              npairs=zpairs_auto, ell_values=ell_WA, suffix=suffix)

    # fill the dC array using the interpolated dictionary
    # WLonly
    dC_LL_WLonly = mm.fill_dC_array(params_names=paramnames_LL,
                                    dC_interpolated_dict=dC_WLonly_interpolated_dict,
                                    probe_code=probe_code_LL, dC=dC_LL_WLonly, suffix=suffix)
    # LL for 3x2pt
    dC_LL = mm.fill_dC_array(params_names=paramnames_LL,
                             dC_interpolated_dict=dC_3x2pt_interpolated_dict,
                             probe_code=probe_code_LL, dC=dC_LL, suffix=suffix)
    # XC for 3x2pt
    dC_XC = mm.fill_dC_array(params_names=paramnames_3x2pt,
                             dC_interpolated_dict=dC_3x2pt_interpolated_dict,
                             probe_code=probe_code_XC, dC=dC_XC, suffix=suffix)
    # GG for 3x2pt and GConly
    dC_GG = mm.fill_dC_array(params_names=paramnames_GG,
                             dC_interpolated_dict=dC_3x2pt_interpolated_dict,
                             probe_code=probe_code_GG, dC=dC_GG, suffix=suffix)
    # LL for WA
    dC_WA = mm.fill_dC_array(params_names=paramnames_LL,
                             dC_interpolated_dict=dC_WA_interpolated_dict,
                             probe_code=probe_code_LL, dC=dC_WA, suffix=suffix)

    # ! reshape dC from (nbl, zpairs, nparams_tot) to (nbl, zbins, zbins, nparams) - i.e., go from '2D' to '3D'
    # (+ 1 "excess" dimension). Note that Vincenzo uses np.triu to reduce the dimensions of the cl arrays,
    # but ind_vincenzo to organize the covariance matrix.

    dC_LL_4D = np.zeros((nbl, zbins, zbins, nparams_tot))
    dC_GG_4D = np.zeros((nbl, zbins, zbins, nparams_tot))
    dC_LL_WLonly_4D = np.zeros((nbl, zbins, zbins, nparams_tot))
    dC_WA_4D = np.zeros((nbl_WA, zbins, zbins, nparams_tot))

    # fill symmetric
    triu_idx = np.triu_indices(zbins)
    for ell in range(nbl):
        for alf in range(nparams_tot):
            for i in range(zpairs_auto):
                dC_LL_4D[ell, triu_idx[0][i], triu_idx[1][i], alf] = dC_LL[ell, i, alf]
                dC_GG_4D[ell, triu_idx[0][i], triu_idx[1][i], alf] = dC_GG[ell, i, alf]
                dC_LL_WLonly_4D[ell, triu_idx[0][i], triu_idx[1][i], alf] = dC_LL_WLonly[ell, i, alf]
    # Wadd
    for ell in range(nbl_WA):
        for alf in range(nparams_tot):
            for i in range(zpairs_auto):
                dC_WA_4D[ell, triu_idx[0][i], triu_idx[1][i]] = dC_WA[ell, i]

    # symmetrize
    for alf in range(nparams_tot):
        dC_LL_4D[:, :, :, alf] = mm.fill_3D_symmetric_array(dC_LL_4D[:, :, :, alf], nbl, zbins)
        dC_GG_4D[:, :, :, alf] = mm.fill_3D_symmetric_array(dC_GG_4D[:, :, :, alf], nbl, zbins)
        dC_WA_4D[:, :, :, alf] = mm.fill_3D_symmetric_array(dC_WA_4D[:, :, :, alf], nbl_WA, zbins)
        dC_LL_WLonly_4D[:, :, :, alf] = mm.fill_3D_symmetric_array(dC_LL_WLonly_4D[:, :, :, alf], nbl, zbins)

    # fill asymmetric
    dC_XC_4D = np.reshape(dC_XC, (nbl, zbins, zbins, nparams_tot))

    """

    start = time.perf_counter()

    # load reshaped derivatives, with shape (nbl, zbins, zbins, nparams)
    dC_LL_4D = deriv_dict['dC_LL_4D']
    dC_GG_4D = deriv_dict['dC_GG_4D']
    dC_WA_4D = deriv_dict['dC_WA_4D']
    dC_3x2pt_5D = deriv_dict['dC_3x2pt_5D']

    # separate the different 3x2pt contributions
    # ! delicate point, double check
    if GL_or_LG == 'GL':
        probe_A, probe_B = 1, 0
    elif GL_or_LG == 'LG':
        probe_A, probe_B = 0, 1
    else:
        raise ValueError('GL_or_LG must be "GL" or "LG"')

    dC_LLfor3x2pt_4D = dC_3x2pt_5D[:, 0, 0, :, :, :]
    dC_XCfor3x2pt_4D = dC_3x2pt_5D[:, probe_A, probe_B, :, :, :]
    dC_GGfor3x2pt_4D = dC_3x2pt_5D[:, 1, 1, :, :, :]

    assert np.array_equal(dC_GGfor3x2pt_4D, dC_GG_4D), "dC_GGfor3x2pt_4D and dC_GG_4D are not equal"
    assert nbl_3x2pt == nbl_GC, 'nbl_3x2pt and nbl_GC are not equal'

    # flatten z indices, obviously following the ordering given in ind
    # separate the ind for the different probes
    ind_LL = ind[:zpairs_auto, :]
    ind_GG = ind[:zpairs_auto, :]
    ind_XC = ind[zpairs_auto:zpairs_auto + zpairs_cross, :]  # ! watch out for the ind switch!!

    dC_LL_3D = dC_4D_to_3D(dC_LL_4D, nbl_WL, zpairs_auto, nparams_tot, ind_LL)
    dC_GG_3D = dC_4D_to_3D(dC_GG_4D, nbl_GC, zpairs_auto, nparams_tot, ind_GG)
    dC_WA_3D = dC_4D_to_3D(dC_WA_4D, nbl_WA, zpairs_auto, nparams_tot, ind_LL)
    dC_LLfor3x2pt_3D = dC_4D_to_3D(dC_LLfor3x2pt_4D, nbl_3x2pt, zpairs_auto, nparams_tot, ind_LL)
    dC_XCfor3x2pt_3D = dC_4D_to_3D(dC_XCfor3x2pt_4D, nbl_3x2pt, zpairs_cross, nparams_tot, ind_XC)
    dC_GGfor3x2pt_3D = dC_GG_3D.copy()  # the GG component of the 3x2pt is equal to the GConly case (same ell_max)

    # concatenate the flattened components of the 3x2pt datavector
    dC_3x2pt_3D = np.concatenate((dC_LLfor3x2pt_3D, dC_XCfor3x2pt_3D, dC_GGfor3x2pt_3D), axis=1)

    # collapse ell and zpair - ATTENTION: np.reshape, like ndarray.flatten, accepts an 'ordering' parameter, which works
    # in the same way
    # not with the old datavector, which was ordered in a different way...
    dC_LL_2D = np.reshape(dC_LL_3D, (nbl_WL * zpairs_auto, nparams_tot), order=which_flattening)
    dC_GG_2D = np.reshape(dC_GG_3D, (nbl_GC * zpairs_auto, nparams_tot), order=which_flattening)
    dC_WA_2D = np.reshape(dC_WA_3D, (nbl_WA * zpairs_auto, nparams_tot), order=which_flattening)
    dC_3x2pt_2D = np.reshape(dC_3x2pt_3D, (nbl_3x2pt * zpairs_3x2pt, nparams_tot), order=which_flattening)

    ######################### COMPUTE FM #####################################

    # COMPUTE FM GO
    start3 = time.perf_counter()
    FM_WL_GO = mm.compute_FM_2D(nbl_WL, zpairs_auto, nparams_tot, cov_WL_GO_2D_inv, dC_LL_2D)
    FM_GC_GO = mm.compute_FM_2D(nbl_GC, zpairs_auto, nparams_tot, cov_GC_GO_2D_inv, dC_GG_2D)
    FM_WA_GO = mm.compute_FM_2D(nbl_WA, zpairs_auto, nparams_tot, cov_WA_GO_2D_inv, dC_WA_2D)
    FM_3x2pt_GO = mm.compute_FM_2D(nbl_3x2pt, zpairs_3x2pt, nparams_tot, cov_3x2pt_GO_2D_inv, dC_3x2pt_2D)
    print(f'GO FM done in {(time.perf_counter() - start3):.2f} s')

    # COMPUTE FM GS
    start4 = time.perf_counter()
    FM_WL_GS = mm.compute_FM_2D(nbl_WL, zpairs_auto, nparams_tot, cov_WL_GS_2D_inv, dC_LL_2D)
    FM_GC_GS = mm.compute_FM_2D(nbl_GC, zpairs_auto, nparams_tot, cov_GC_GS_2D_inv, dC_GG_2D)
    FM_WA_GS = mm.compute_FM_2D(nbl_WA, zpairs_auto, nparams_tot, cov_WA_GS_2D_inv, dC_WA_2D)
    FM_3x2pt_GS = mm.compute_FM_2D(nbl_3x2pt, zpairs_3x2pt, nparams_tot, cov_3x2pt_GS_2D_inv, dC_3x2pt_2D)
    print(f'GS FM done in {(time.perf_counter() - start4):.2f} s')

    # sum WA, this is the actual FM_3x2pt
    if use_WA:
        FM_3x2pt_GO += FM_WA_GO
        FM_3x2pt_GS += FM_WA_GS

    # store the matrices in the dictionary
    probe_names = ['WL', 'GC', 'WA', '3x2pt']
    FMs_GO = [FM_WL_GO, FM_GC_GO, FM_WA_GO, FM_3x2pt_GO]
    FMs_GS = [FM_WL_GS, FM_GC_GS, FM_WA_GS, FM_3x2pt_GS]

    FM_dict = {}
    for probe_name, FM_GO, FM_GS in zip(probe_names, FMs_GO, FMs_GS):
        FM_dict[f'FM_{probe_name}_GO'] = FM_GO
        FM_dict[f'FM_{probe_name}_GS'] = FM_GS

    print("FMs computed in %.2f seconds" % (time.perf_counter() - start))

    return FM_dict

    # TODO: create pd dataframe<|MERGE_RESOLUTION|>--- conflicted
+++ resolved
@@ -32,14 +32,8 @@
     return dC_3D
 
 
-<<<<<<< HEAD
-def dC_dict_to_4D_array(dC_dict_3D, param_names, nbl, zbins, obs_name, is_3x2pt=False, n_probes=2):
-    """
-
-=======
 def dC_dict_to_4D_array(dC_dict_3D, param_names, nbl, zbins, derivatives_prefix, is_3x2pt=False, n_probes=2):
     """
->>>>>>> b2c3d193
     :param param_names: filename of the parameter, e.g. 'Om'; dCldOm = d(C(l))/d(Om)
     :param dC_dict_3D:
     :param nbl:
@@ -62,17 +56,6 @@
     no_derivative_counter = 0
     for idx, param_name in enumerate(param_names):
         for key, value in dC_dict_3D.items():
-<<<<<<< HEAD
-            if f'd{obs_name}d{param_name}' in key:
-                dC_4D[..., idx] = value
-
-        # a check, if the derivative wrt the param is not in the folder at all
-        if not any(f'd{obs_name}d{param_name}' in key for key in dC_dict_3D.keys()):
-            print(f'Derivative d{obs_name}d{param_name} not found; setting the corresponding entry to zero')
-            no_derivative_counter += 1
-        if no_derivative_counter == len(param_names):
-            warnings.warn('No derivative found for any of the parameters in the input dictionary')
-=======
             if f'{derivatives_prefix}{param_name}' in key:
                 dC_4D[..., idx] = value
 
@@ -82,7 +65,6 @@
             no_derivative_counter += 1
         if no_derivative_counter == len(param_names):
             raise ImportError('No derivative found for any of the parameters in the input dictionary')
->>>>>>> b2c3d193
     return dC_4D
 
 
