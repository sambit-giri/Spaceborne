import warnings
from copy import deepcopy

import scipy
import sys
import time

import matplotlib
import matplotlib.pyplot as plt
import numpy as np
import pyccl as ccl
import yaml
from joblib import Parallel, delayed
from matplotlib import cm
from numba import njit
from scipy.integrate import quad, quad_vec, simpson, dblquad, simps
from scipy.interpolate import interp1d, interp2d
from scipy.special import erf
from functools import partial
import sys
from tqdm import tqdm

<<<<<<< HEAD
ROOT = '/home/davide/Documenti/Lavoro/Programmi/'
sys.path.append(f'{ROOT}/Spaceborne')
import bin.my_module as mm
import bin.cosmo_lib as csmlib
import common_cfg.ISTF_fid_params as ISTF
import common_cfg.mpl_cfg as mpl_cfg
=======

ROOT = '/home/cosmo/davide.sciotti/data'

sys.path.append(f'{ROOT}/Spaceborne/bin')
import my_module as mm
import cosmo_lib as csmlib

sys.path.append(f'{ROOT}/Spaceborne/common_cfg')
import ISTF_fid_params as ISTF
import mpl_cfg as mpl_cfg
>>>>>>> e736d0bc


# update plot pars
plt.rcParams.update(mpl_cfg.mpl_rcParams_dict)
matplotlib.use('Agg')

###############################################################################
###############################################################################
###############################################################################


fiducial_pars_dict_nested = mm.read_yaml(
    f'{ROOT}/Spaceborne/common_cfg/ISTF_fiducial_params.yml')
fiducial_pars_dict = mm.flatten_dict(fiducial_pars_dict_nested)

c = 299792.458  # km/s

# gamma = ISTF.extensions['gamma']

z_edges = ISTF.photoz_bins['all_zbin_edges']
# z_median = ISTF.photoz_bins['z_median']
# zbins = ISTF.photoz_bins['zbins']
# z_minus = ISTF.photoz_bins['z_minus']
# z_plus = ISTF.photoz_bins['z_plus']

# z_0 = z_median / np.sqrt(2)
# z_min = z_edges[0]
# z_max = cfg.z_max
# sqrt2 = np.sqrt(2)

# f_out = ISTF.photoz_pdf['f_out']
# c_in, z_in, sigma_in = ISTF.photoz_pdf['c_b'], ISTF.photoz_pdf['z_b'], ISTF.photoz_pdf['sigma_b']
# c_out, z_out, sigma_out = ISTF.photoz_pdf['c_o'], ISTF.photoz_pdf['z_o'], ISTF.photoz_pdf['sigma_o']

# simps_z_step_size = 1e-4

# n_gal = ISTF.other_survey_specs['n_gal']

# z_max_cl = cfg.z_max_cl
# z_grid = np.linspace(z_min, z_max_cl, cfg.zsteps_cl)
# # use_h_units = cfg.use_h_units

warnings.warn('these global variables should be deleted...')
warnings.warn('RECHECK Ox0 in cosmolib')


@njit
def pph(z_p, z):
    first_addendum = (1 - f_out) / (np.sqrt(2 * np.pi) * sigma_in * (1 + z)) * \
        np.exp(-0.5 * ((z - c_in * z_p - z_in) / (sigma_in * (1 + z))) ** 2)
    second_addendum = f_out / (np.sqrt(2 * np.pi) * sigma_out * (1 + z)) * \
        np.exp(-0.5 * ((z - c_out * z_p - z_out) / (sigma_out * (1 + z))) ** 2)
    return first_addendum + second_addendum


@njit
def n_of_z(z):
    return n_gal * (z / z_0) ** 2 * np.exp(-(z / z_0) ** (3 / 2))


################################## niz_unnorm_quad(z) ##############################################


# # ! load or compute niz_unnorm_quad(z)
# # TODO re-compute and check niz_unnorm_quad(z), maybe compute it with scipy.special.erf
# if cfg.load_external_niz:
#     n_bar = np.genfromtxt(f"{ROOT}/cl_v2/output/n_bar.txt")
    
#     niz_import = np.genfromtxt(f'{cfg.niz_path}/{cfg.niz_filename}')
#     # store and remove the redshift values, ie the 1st column
#     z_values_from_nz = niz_import[:, 0]
#     niz_import = niz_import[:, 1:]

#     assert niz_import.shape[1] == zbins, "niz_import.shape[1] should be == zbins"

#     # normalization array
#     n_bar = simps(niz_import, z_values_from_nz, axis=0)
#     if not np.allclose(n_bar, np.ones(zbins), rtol=0.01, atol=0):
#         print('It looks like the input niz_unnorm_quad(z) are not normalized (they differ from 1 by more than 1%)')


def n_i_old(z, i):
    n_i_interp = interp1d(niz_import[:, 0], niz_import[:, i + 1], kind="linear")
    result_array = n_i_interp(z)  # z is considered as an array
    result = result_array.item()  # otherwise it would be a 0d array
    return result


# zbin_idx_array = np.asarray(range(zbins))
# assert zbin_idx_array.dtype == 'int64', "zbin_idx_array.dtype should be 'int64'"
# niz_import_cpy = niz_import.copy()  # remove redshift column
# note: this is NOT an interpolation in i, which are just the bin indices and will NOT differ from the values 0, 1, 2
# ... 9. The purpose is just to have a 2D vectorized callable.
# niz = interp2d(zbin_idx_array, z_values_from_nz, niz_import_cpy, kind="linear")
# note: the normalization of n_of_z(z) should be unimportant, here I compute a ratio
# where n_of_z(z) is present both at the numerator and denominator!

def n_i(z, i):
    """with quad. normalized"""
    def integrand(z_p, z): return n_of_z(z) * pph(z_p, z)
    numerator = quad(integrand, z_minus[i], z_plus[i], args=z)[0]
    denominator = dblquad(integrand, z_min, z_max, z_minus[i], z_plus[i])[0]
    return numerator / denominator


def niz_unnormalized_quad(z, zbin_idx, pph=pph):
    """with quad - 0.620401143 s, faster than quadvec..."""
    assert type(zbin_idx) == int, 'zbin_idx must be an integer'
    return n_of_z(z) * quad(pph, z_minus[zbin_idx], z_plus[zbin_idx], args=(z))[0]


def niz_unnormalized_simps(z_grid, zbin_idx, pph=pph, zp_points=500):
    """numerator of Eq. (112) of ISTF, with simpson integration
    Not too fast (3.0980 s for 500 z_p points)"""

    # SIMPSON WITH DIFFERENT POSSIBLE GRIDS:
    # intantiate a grid for simpson integration which passes through all the bin edges (which are the integration limits!)
    # equal number of points per bin
    zp_points_per_bin = int(zp_points / zbins)
    zp_bin_grid = np.zeros((zbins, zp_points_per_bin))
    for i in range(zbins):
        zp_bin_grid[i, :] = np.linspace(z_edges[i], z_edges[i + 1], zp_points_per_bin)

    # more pythonic way of instantiating the same grid
    # zp_bin_grid = np.linspace(z_min, z_max, zp_points)
    # zp_bin_grid = np.append(zp_bin_grid, z_edges)  # add bin edges
    # zp_bin_grid = np.sort(zp_bin_grid)
    # zp_bin_grid = np.unique(zp_bin_grid)  # remove duplicates (first and last edges were already included)
    # zp_bin_grid = np.tile(zp_bin_grid, (zbins, 1))  # repeat the grid for each bin (in each row)
    # for i in range(zbins):  # remove all the points below the bin edge
    #     zp_bin_grid[i, :] = np.where(zp_bin_grid[i, :] > z_edges[i], zp_bin_grid[i, :], 0)

    assert type(zbin_idx) == int, 'zbin_idx must be an integer'  # TODO check if these slow down the code using scalene
    niz_unnorm_integrand = np.array([pph(zp_bin_grid[zbin_idx, :], z) for z in z_grid])
    niz_unnorm_integral = simps(y=niz_unnorm_integrand, x=zp_bin_grid[zbin_idx, :], axis=1)
    niz_unnorm_integral *= n_of_z(z_grid)
    return niz_unnorm_integral



def niz_unnormalized_simps_fullgrid(z_grid, zbin_idx, pph=pph):
    """numerator of Eq. (112) of ISTF, with simpson integration and "global" grid"""
    warnings.warn('this function needs very high number of samples;'
                  ' the zp_bin_grid sampling should perform better')
    assert type(zbin_idx) == int, 'zbin_idx must be an integer'
    
    # alternative: equispaced grid with z_edges added (does *not* work well, needs a lot of samples!!)
    zp_grid = np.linspace(z_min, z_max, 4000)
    zp_grid = np.concatenate((z_edges, zp_grid))
    zp_grid = np.unique(zp_grid)
    zp_grid = np.sort(zp_grid)
    
    # indices of z_edges in zp_grid:
    z_edges_idxs = np.array([np.where(zp_grid == z_edges[i])[0][0] for i in range(z_edges.shape[0])])

    z_minus = z_edges_idxs[zbin_idx]
    z_plus = z_edges_idxs[zbin_idx + 1]
    niz_unnorm_integrand = np.array([pph(zp_grid[z_minus:z_plus], z) for z in z_grid])
    niz_unnorm_integral = simps(y=niz_unnorm_integrand, x=zp_grid[z_minus:z_plus], axis=1)
    return niz_unnorm_integral * n_of_z(z_grid)


def niz_unnormalized_quadvec(z, zbin_idx, pph=pph):
    """
    :param z: float, does not accept an array. Same as above, but with quad_vec.
    ! the difference is that the integrand can be a vector-valued function (in this case in z_p),
    so it's supposedly faster? -> no, it's slower - 5.5253 s
    """
    assert type(zbin_idx) == int, 'zbin_idx must be an integer'
    niz_unnorm = quad_vec(quad_integrand, z_minus[zbin_idx], z_plus[zbin_idx], args=(z, pph))[0]
    return niz_unnorm


def niz_normalization_quad(niz_unnormalized_func, zbin_idx, pph=pph):
    assert type(zbin_idx) == int, 'zbin_idx must be an integer'
    return quad(niz_unnormalized_func, z_min, z_max, args=(zbin_idx, pph))[0]


def normalize_niz_simps(niz_unnorm_arr, z_grid):
    """ much more convenient; uses simps, and accepts as input an array of shape (zbins, z_points)"""
    norm_factor = simps(niz_unnorm_arr, z_grid)
    niz_norm = (niz_unnorm_arr.T / norm_factor).T
    return niz_norm


def niz_normalized(z, zbin_idx):
    """this is a wrapper function which normalizes the result.
    The if-else is needed not to compute the normalization for each z, but only once for each zbin_idx
    Note that the niz_unnormalized_quadvec function is not vectorized in z (its 1st argument)
    """
    warnings.warn("this function should be deprecated")
    warnings.warn('or add possibility to choose pph')
    if type(z) == float or type(z) == int:
        return niz_unnormalized_quadvec(z, zbin_idx) / niz_normalization_quad(zbin_idx, niz_unnormalized_quadvec)

    elif type(z) == np.ndarray:
        niz_unnormalized_arr = np.asarray([niz_unnormalized_quadvec(z_value, zbin_idx) for z_value in z])
        return niz_unnormalized_arr / niz_normalization_quad(zbin_idx, niz_unnormalized_quadvec)

    else:
        raise TypeError('z must be a float, an int or a numpy array')


def niz_unnormalized_analytical(z, zbin_idx, z_edges=z_edges):
    """the one used by Stefano in the PyCCL notebook
    by far the fastest, 0.009592 s"""

    assert zbin_idx < 10, 'this is the analytical function used in ISTF, it does not work for zbins != 10'
    addendum_1 = erf((z - z_out - c_out * z_edges[zbin_idx]) / (sqrt2 * (1 + z) * sigma_out))
    addendum_2 = erf((z - z_out - c_out * z_edges[zbin_idx + 1]) / (sqrt2 * (1 + z) * sigma_out))
    addendum_3 = erf((z - z_in - c_in * z_edges[zbin_idx]) / (sqrt2 * (1 + z) * sigma_in))
    addendum_4 = erf((z - z_in - c_in * z_edges[zbin_idx + 1]) / (sqrt2 * (1 + z) * sigma_in))

    result = n_of_z(z) / (2 * c_out * c_in) * \
        (c_in * f_out * (addendum_1 - addendum_2) + c_out * (1 - f_out) * (addendum_3 - addendum_4))
    return result


################################## end niz ##############################################


# @njit
def wil_tilde_integrand_old(z_prime, z, i):
    return n_i_old(z_prime, i) * (1 - csmlib.r_tilde(z) / csmlib.r_tilde(z_prime))


def wil_tilde_old(z, i):
    # integrate in z_prime, it must be the first argument
    result = quad(wil_tilde_integrand_old, z, z_max, args=(z, i))
    return result[0]


def wil_tilde_integrand_vec(z_prime, z):
    """
    vectorized version of wil_tilde_integrand, useful to fill up the computation of the integrand array for the simpson
    integration
    """

    # redshift distribution
    niz_unnormalized = np.asarray([niz_unnormalized_analytical(z_prime, zbin_idx) for zbin_idx in range(zbins)])
    niz_normalized_arr = normalize_niz_simps(niz_unnormalized, z_prime)

    # return niz(zbin_idx_array, z_prime).T * (1 - csmlib.r_tilde(z) / csmlib.r_tilde(z_prime))  # old, with interpolator
    return niz_normalized_arr * (1 - csmlib.r_tilde(z) / csmlib.r_tilde(z_prime))


def wil_tilde_new(z):
    # version with quad vec, very slow, I don't know why.
    # It is the zbin_idx_array that is vectorized, because z_prime is integrated over
    return quad_vec(wil_tilde_integrand_vec, z, z_max, args=(z, zbin_idx_array))[0]


def wil_noIA_IST(z, wil_tilde_array):
    return ((3 / 2) * (H0 / c) * Om0 * (1 + z) * csmlib.r_tilde(z) * wil_tilde_array.T).T


# IA
# @njit
def W_IA(z_grid):
    warnings.warn("what about the normalization?")
    warnings.warn("different niz for sources and lenses?")

    # redshift distribution
    niz_unnormalized = np.asarray([niz_unnormalized_analytical(z_grid, zbin_idx) for zbin_idx in range(zbins)])
    niz_normalized_arr = normalize_niz_simps(niz_unnormalized, z_grid)

    # return (H0 / c) * niz(zbin_idx_array, z_grid).T * csmlib.E(z_grid)  # ! old, with interpolator
    return (H0 / c) * niz_normalized_arr * csmlib.E(z_grid)


# @njit
def F_IA(z, eta_IA, beta_IA, lumin_ratio_func):
    result = (1 + z) ** eta_IA * (lumin_ratio_func(z)) ** beta_IA
    return result


# use formula 23 of ISTF paper for Om(z)
# @njit
def Om(z, Om0, cosmo_astropy):
    return Om0 * (1 + z) ** 3 / csmlib.E(z, cosmo_astropy) ** 2


# @njit
def growth_factor_integrand(x, gamma, Om0, cosmo_astropy):
    return Om(x, Om0, cosmo_astropy) ** gamma / (1 + x)


def growth_factor(z, gamma, Om0, cosmo_astropy):
    integral = quad(growth_factor_integrand, 0, z, args=(gamma, Om0, cosmo_astropy))[0]
    return np.exp(-integral)


# @njit
# def IA_term_old(z, i):
#     return (A_IA * C_IA * Om0 * F_IA(z)) / growth_factor(z) * W_IA(z, i)

# @njit
def IA_term(z_grid, growth_factor_arr, A_IA, C_IA, Om0):
    """new version, vectorized"""
    return ((A_IA * C_IA * Om0 * F_IA(z_grid)) / growth_factor_arr * W_IA(z_grid)).T


# @njit
def wil_IA_IST(z_grid, wil_tilde_array, growth_factor_arr):
    return wil_noIA_IST(z_grid, wil_tilde_array) - IA_term(z_grid, growth_factor_arr)


def wil_final(z_grid, which_wf):
    # precompute growth factor
    growth_factor_arr = np.asarray([growth_factor(z) for z in z_grid])

    # fill simpson integrand
    zpoints_simps = 700
    z_prime_array = np.linspace(z_min, z_max, zpoints_simps)
    integrand = np.zeros((z_prime_array.size, z_grid.size, zbins))
    for z_idx, z_val in enumerate(z_grid):
        # output order of wil_tilde_integrand_vec is: z_prime, i
        integrand[:, z_idx, :] = wil_tilde_integrand_vec(z_prime_array, z_val).T

    # integrate with simpson to obtain wil_tilde
    wil_tilde_array = np.zeros((z_grid.size, zbins))
    for z_idx, z_val in enumerate(z_grid):
        # take the closest value to the desired z - less than 0.1% difference with the desired z
        z_prime_idx = np.argmin(np.abs(z_prime_array - z_val))
        wil_tilde_array[z_idx, :] = simpson(integrand[z_prime_idx:, z_idx, :], z_prime_array[z_prime_idx:], axis=0)

    if which_wf == 'with_IA':
        return wil_IA_IST(z_grid, wil_tilde_array, growth_factor_arr)
    elif which_wf == 'without_IA':
        return wil_noIA_IST(z_grid, wil_tilde_array)
    elif which_wf == 'IA_only':
        return W_IA(z_grid).T
    else:
        raise ValueError('which_wf must be "with_IA", "without_IA" or "IA_only"')


###################### wig ###########################

def b_of_z_analytical(z):
    """simple analytical prescription for the linear galaxy bias:
    b(z) = sqrt(1 + z)
    """
    return np.sqrt(1 + z)


def b_of_z_fs1_leporifit(z):
    """fit to the linear galaxy bias measured from FS1. This is the fit used in Vincenzo's sscresponses paper,
    I think... Not super sure which one I should use"""
    return 0.5125 + 1.377 * z + 0.222 * z ** 2 - 0.249 * z ** 3


def b_of_z_fs1_pocinofit(z):
    """fit to the linear galaxy bias measured from FS1. This is the fit that should be used , at least for
    the responses"""
    a, b, c = 0.81, 2.80, 1.02
    return a * z ** b / (1 + z) + c


def b_of_z_fs2_fit(z, maglim, poly_fit_values=None):
    # from the MCMC for SPV3 google doc: https://docs.google.com/document/d/1WCGhiBrlTsvl1VS-2ngpjirMnAS-ahtnoGX_7h8JoQU/edit
    if maglim == 24.5:
        b0_gal, b1_gal, b2_gal, b3_gal = 1.33291, -0.72414, 1.0183, -0.14913
    elif maglim == 23:
        b0_gal, b1_gal, b2_gal, b3_gal = 1.88571, -2.73925, 3.24688, -0.73496
    else:
        raise ValueError('maglim, i.e. the limiting magnitude of the GCph sample, must be 23 or 24.5')

    if poly_fit_values is not None:
        assert len(poly_fit_values) == 4, 'a list of 4 best-fit values must be passed'
        np.testing.assert_allclose(np.array(poly_fit_values), np.array((b0_gal, b1_gal, b2_gal, b3_gal)), atol=0,
                                   rtol=1e-5)

    return b0_gal + (b1_gal * z) + (b2_gal * z ** 2) + (b3_gal * z ** 3)


def magbias_of_z_fs2_fit(z, maglim, poly_fit_values=None):
    # from the MCMC for SPV3 google doc: https://docs.google.com/document/d/1WCGhiBrlTsvl1VS-2ngpjirMnAS-ahtnoGX_7h8JoQU/edit

    if maglim == 24.5:
        b0_mag, b1_mag, b2_mag, b3_mag = -1.50685, 1.35034, 0.08321, 0.04279
    elif maglim == 23:
        b0_mag, b1_mag, b2_mag, b3_mag = -2.34493, 3.73098, 0.12500, -0.01788
    else:
        raise ValueError('maglim, i.e. the limiting magnitude of the GCph sample, must be 23 or 24.5')

    if poly_fit_values is not None:
        assert len(poly_fit_values) == 4, 'a list of 4 best-fit values must be passed'
        np.testing.assert_allclose(np.array(poly_fit_values), np.array((b0_mag, b1_mag, b2_mag, b3_mag)), atol=0,
                                   rtol=1e-5)

    return b0_mag + (b1_mag * z) + (b2_mag * z ** 2) + (b3_mag * z ** 3)


def s_of_z_fs2_fit(z, maglim, poly_fit_values=None):
    """ wrapper function to output the magnification bias as needed in ccl; function written by Marco """
    # from the MCMC for SPV3 google doc: https://docs.google.com/document/d/1WCGhiBrlTsvl1VS-2ngpjirMnAS-ahtnoGX_7h8JoQU/edit
    return (magbias_of_z_fs2_fit(z, maglim, poly_fit_values=poly_fit_values) + 2) / 5


def stepwise_bias(z, gal_bias_vs_zmean, z_edges):
    """
    Returns the bias value for a given redshift, based on stepwise bias values per redshift bin.

    Parameters:
    z (float): The redshift value.
    gal_bias_vs_zmean (list or array): Array containing one bias value per redshift bin.
    z_minus (list or array): Array containing the lower edge of each redshift bin.
    z_plus (list or array): Array containing the upper edge of each redshift bin.

    Returns:
    float: Bias value corresponding to the given redshift.
    """

    assert np.all(np.diff(z_edges) > 0), 'z_edges must be sorted in ascending order'
    z_minus = z_edges[:-1]
    z_plus = z_edges[1:]

    # Edge cases for z outside the defined bins
    if z < z_minus[0]:
        return gal_bias_vs_zmean[0]
    if z >= z_plus[-1]:
        return gal_bias_vs_zmean[-1]

    # Find and return the corresponding bias value for z
    for zbin_idx in range(len(z_minus)):
        if z_minus[zbin_idx] <= z < z_plus[zbin_idx]:
            return gal_bias_vs_zmean[zbin_idx]


def build_galaxy_bias_2d_arr(gal_bias_vs_zmean, zmeans, z_edges, zbins, z_grid, bias_model, plot_bias=False):
    """
    Builds a 2d array of shape (len(z_grid), zbins) containing the bias values for each redshift bin. The bias values
    can be given as a function of z, or as a constant value for each redshift bin. Each weight funcion will

    :param gal_bias_vs_zmean: the values of the bias computed in each bin (usually, in the mean).
    :param zmeans: array of z values for which the bias is given.
    :param zbins: number of redshift bins.
    :param z_grid: the redshift grid on which the bias is evaluated. In general, it does need to be very fine.
    :param bias_model: 'unbiased', 'linint', 'constant' or 'step-wise'.
    :param plot_bias: whether to plot the bias values for the different redshift bins.
    :return: gal_bias_2d_arr: array of shape (len(z_grid), zbins) containing the bias values for each redshift bin.
    """

    if bias_model != 'unbiased':
        # this check can skipped in the unbiased case
        assert len(gal_bias_vs_zmean) == zbins, 'gal_bias_vs_zmean must be an array of length zbins'
        assert len(zmeans) == zbins, 'zmeans must be an array of length zbins'

    if bias_model == 'unbiased':
        gal_bias_2d_arr = np.ones((len(z_grid), zbins))
    elif bias_model == 'linint':
        # linear interpolation
        galaxy_bias_func = scipy.interpolate.interp1d(zmeans, gal_bias_vs_zmean, kind='linear',
                                                      fill_value=(gal_bias_vs_zmean[0], gal_bias_vs_zmean[-1]),
                                                      bounds_error=False)
        gal_bias_1d_arr = galaxy_bias_func(z_grid)
        gal_bias_2d_arr = np.repeat(gal_bias_1d_arr[:, np.newaxis], zbins, axis=1)
    elif bias_model == 'constant':
        # this is the *only* case in which the bias is different for each zbin
        gal_bias_2d_arr = np.repeat(gal_bias_vs_zmean[np.newaxis, :], len(z_grid), axis=0)
    elif bias_model == 'step-wise':
        assert z_edges is not None, 'z_edges must be provided for step-wise bias'
        assert len(z_edges) == zbins + 1, 'z_edges must have length zbins + 1'
        gal_bias_1d_arr = np.array([stepwise_bias(z, gal_bias_vs_zmean, z_edges) for z in z_grid])
        gal_bias_2d_arr = np.repeat(gal_bias_1d_arr[:, np.newaxis], zbins, axis=1)
    else:
        raise ValueError('bias_model must be "unbiased", "linint", "constant" or "step-wise"')

    if plot_bias:
        plt.figure()
        plt.title(f'bias_model {bias_model}')
        for zbin_idx in range(zbins):
            plt.plot(z_grid, gal_bias_2d_arr[:, zbin_idx], label=f'zbin {zbin_idx}')
            plt.scatter(zmeans[zbin_idx], gal_bias_vs_zmean[zbin_idx], marker='o', color='black')
        plt.legend()
        plt.show()
        plt.xlabel('$z$')
        plt.ylabel('$b_i(z)$')

    assert gal_bias_2d_arr.shape == (len(z_grid), zbins), 'gal_bias_2d_arr must have shape (len(z_grid), zbins)'

    return gal_bias_2d_arr


def build_ia_bias_1d_arr(z_grid_out, cosmo_ccl, flat_fid_pars_dict, input_z_grid_lumin_ratio=None,
                         input_lumin_ratio=None, output_F_IA_of_z=False):
    """
    None is the default value, in which case we use ISTF fiducial values (or the cosmo object)
    :param input_z_grid_lumin_ratio:
    :param input_lumin_ratio:
    :param z_grid_out: the redshift grid on which the IA bias is evaluated (which can be different from the one used for
    the luminosity ratio, which are stored in z_grid_lumin_ratio! Note the presence of the interpolator)
    :param cosmo:
    :param A_IA:
    :param C_IA:
    :param eta_IA:
    :param beta_IA:
    :return:
    """

    try:
        A_IA = flat_fid_pars_dict['Aia']
        eta_IA = flat_fid_pars_dict['eIA']
        beta_IA = flat_fid_pars_dict['bIA']
        C_IA = flat_fid_pars_dict['CIA']
    except KeyError:
        A_IA = flat_fid_pars_dict['A_IA']
        eta_IA = flat_fid_pars_dict['eta_IA']
        beta_IA = flat_fid_pars_dict['beta_IA']
        C_IA = flat_fid_pars_dict['C_IA']

    growth_factor = ccl.growth_factor(cosmo_ccl, a=1 / (1 + z_grid_out))

    if input_lumin_ratio is None and input_z_grid_lumin_ratio is None:
        # in this case, take the defaults
        lumin_ratio_file = np.genfromtxt(f"{ROOT}/common_data/"
                                         f"luminosity_ratio/scaledmeanlum-E2Sa.dat")
        input_z_grid_lumin_ratio = lumin_ratio_file[:, 0]
        input_lumin_ratio = lumin_ratio_file[:, 1]

    if (input_lumin_ratio is None) ^ (input_z_grid_lumin_ratio is None):
        raise ValueError('both input_lumin_ratio and input_z_grid_lumin_ratio must be either None or not None')

    input_lumin_ratio_func = scipy.interpolate.interp1d(input_z_grid_lumin_ratio, input_lumin_ratio, kind='linear',
                                                        fill_value='extrapolate')

    assert len(growth_factor) == len(z_grid_out), 'growth_factor must have the same length ' \
                                                  'as z_grid (it must be computed in these ' \
                                                  'redshifts!)'

    omega_m = cosmo_ccl.cosmo.params.Omega_m
    F_IA_of_z = F_IA(z_grid_out, eta_IA, beta_IA, input_lumin_ratio_func)
    ia_bias = -1 * A_IA * C_IA * omega_m * F_IA_of_z / growth_factor

    if output_F_IA_of_z:
        return (ia_bias, F_IA_of_z)

    return ia_bias


def wig_IST(z_grid, which_wf, zbins=10, gal_bias_2d_array=None, bias_model='step-wise'):
    """
    Computes the photometri Galaxy Clustering kernel, which is equal to the Intrinsic Alignment kernel if the sources
    and lenses distributions are equal. The kernel is computed on a grid of redshifts z_grid, and is a 2d array of
    shape (len(z_grid), zbins). The kernel is computed for each redshift bin, and the bias is assumed to be constant
    :param bias_model:
    :param z_grid:
    :param which_wf:
    :param zbins:
    :param gal_bias_2d_array:
    :return:
    """

    if gal_bias_2d_array is None:
        z_values = ISTF.photoz_bins['z_mean']
        bias_values = np.asarray([b_of_z_analytical(z) for z in z_values])
        gal_bias_2d_array = build_galaxy_bias_2d_arr(bias_values, z_values, zbins, z_grid, bias_model)

    assert gal_bias_2d_array.shape == (len(z_grid), zbins), 'gal_bias_2d_array must have shape (len(z_grid), zbins)'

    # TODO There is probably room for optimization here, no need to use the callable for niz, just use the array...
    # something like this (but it's already normalized...)
    # result = (niz_analytical_arr_norm / n_bar[zbin_idx_array]).T * H0 * csmlib.E(z_grid) / c

    # result = (niz(zbin_idx_array, z_grid) / n_bar[zbin_idx_array]).T * H0 * csmlib.E(z_grid) / c
    result = W_IA(z_grid).T  # it's the same! unless the sources are different

    if which_wf == 'with_galaxy_bias':
        result *= gal_bias_2d_array
        return result
    elif which_wf == 'without_galaxy_bias':
        return result
    elif which_wf == 'galaxy_bias_only':
        return gal_bias_2d_array
    else:
        raise ValueError('which_wf must be "with_galaxy_bias", "without_galaxy_bias" or "galaxy_bias_only"')


########################################################################################################################
########################################################################################################################
########################################################################################################################


# def instantiate_ISTFfid_PyCCL_cosmo_obj():
#     Om_m0, Om_b0, Om_nu0 = ISTF.primary['Om_m0'], ISTF.primary['Om_b0'], ISTF.neutrino_params['Om_nu0']
#     Om_Lambda0 = ISTF.extensions['Om_Lambda0']
#     Om_c0 = Om_m0 - Om_b0 - Om_nu0
#     Om_k0 = csmlib.get_omega_k0(Om_m0, Om_Lambda0)
#
#     cosmo_ccl = ccl.Cosmology(Omega_c=Om_c0, Omega_b=ISTF.primary['Om_b0'], w0=ISTF.primary['w_0'],
#                               wa=ISTF.primary['w_a'], h=ISTF.primary['h_0'], sigma8=ISTF.primary['sigma_8'],
#                               n_s=ISTF.primary['n_s'], m_nu=ISTF.extensions['m_nu'], Omega_k=Om_k0)
#     return cosmo_ccl


def wf_ccl(z_grid, probe, which_wf, flat_fid_pars_dict, cosmo_ccl, dndz_tuple, ia_bias_tuple=None, gal_bias_tuple=None,
           mag_bias_tuple=None, has_rsd=False, return_ccl_obj=False, n_samples=1000):
    """
    Computes the CCL kernel for the given probe, on the given redshift grid.
    :param z_grid:
    :param probe:
    :param which_wf:
    :param flat_fid_pars_dict:
    :param cosmo_ccl:
    :param dndz_tuple:
    :param ia_bias_tuple:
    :param gal_bias_tuple:
    :param bias_model:
    :param return_ccl_obj:
    :param n_samples:
    :return:
    """
    assert len(dndz_tuple) == 2, 'dndz must be a tuple of length 2'
    assert dndz_tuple[0].shape[0] == dndz_tuple[1].shape[0], ('dndz must be a tuple of two arrays of shape len(z_grid) '
                                                              'and (len(z_grid), zbins) respectively')
    assert probe in ['lensing', 'galaxy']

    zbins = dndz_tuple[1].shape[1]

    a_arr = csmlib.z_to_a(z_grid)
    comoving_distance = ccl.comoving_radial_distance(cosmo_ccl, a_arr)

    if probe == 'lensing':

        # build intrinsic alignment bias array
        if ia_bias_tuple is None:
            ia_bias_1d = build_ia_bias_1d_arr(z_grid_out=z_grid, cosmo_ccl=cosmo_ccl,
                                              flat_fid_pars_dict=flat_fid_pars_dict,
                                              input_z_grid_lumin_ratio=None,
                                              input_lumin_ratio=None,
                                              output_F_IA_of_z=False)
            ia_bias_tuple = (z_grid, ia_bias_1d)

        assert len(ia_bias_tuple) == 2, 'ia_bias must be a tuple of length 2'
        assert ia_bias_tuple[0].shape == ia_bias_tuple[1].shape, 'ia_bias must be a tuple of two arrays of len(z_grid)'

        wf_lensing_obj = [ccl.tracers.WeakLensingTracer(cosmo=cosmo_ccl,
                                                        dndz=(dndz_tuple[0], dndz_tuple[1][:, zbin_idx]),
                                                        ia_bias=ia_bias_tuple,
                                                        use_A_ia=False,
                                                        n_samples=n_samples) for zbin_idx in range(zbins)]

        if return_ccl_obj:
            return wf_lensing_obj

        wf_lensing_arr = np.asarray([wf_lensing_obj[zbin_idx].get_kernel(comoving_distance)
                                     for zbin_idx in range(zbins)])

        if which_wf == 'with_IA':
            wf_gamma = wf_lensing_arr[:, 0, :].T
            wf_ia = wf_lensing_arr[:, 1, :].T
            result = wf_gamma + ia_bias_tuple[1][:, None] * wf_ia
            return result
        elif which_wf == 'without_IA':
            return wf_lensing_arr[:, 0, :].T
        elif which_wf == 'IA_only':
            return wf_lensing_arr[:, 1, :].T
        else:
            raise ValueError('which_wf must be "with_IA", "without_IA" or "IA_only"')

    elif probe == 'galaxy':

        assert len(gal_bias_tuple) == 2, 'gal_bias_tuple must be a tuple of length 2'
        assert gal_bias_tuple[0].shape[0] == len(z_grid), 'gal_bias_tuple[0] must have shape len(z_grid)'
        assert gal_bias_tuple[1].shape == (len(z_grid), zbins), 'gal_bias_tuple[1] must have shape (len(z_grid), zbins)'

        if mag_bias_tuple is not None:
            assert len(mag_bias_tuple) == 2, 'mag_bias_tuple must be a tuple of length 2'
            assert mag_bias_tuple[0].shape[0] == len(z_grid), 'mag_bias_tuple[0] must have shape len(z_grid)'
            assert mag_bias_tuple[1].shape == (
                len(z_grid), zbins), 'mag_bias_tuple[1] must have shape (len(z_grid), zbins)'

            def mag_bias(zbin_idx): return (mag_bias_tuple[0], mag_bias_tuple[1][:, zbin_idx])
        else:
            mag_bias = None

        wf_galaxy_obj = [ccl.tracers.NumberCountsTracer(cosmo_ccl,
                                                        has_rsd=has_rsd,
                                                        dndz=(dndz_tuple[0], dndz_tuple[1][:, zbin_idx]),
                                                        bias=(gal_bias_tuple[0], gal_bias_tuple[1][:, zbin_idx]),
                                                        mag_bias=mag_bias(
                                                            zbin_idx) if mag_bias_tuple is not None else mag_bias,
                                                        n_samples=n_samples)
                         for zbin_idx in range(zbins)]

        if return_ccl_obj:
            return wf_galaxy_obj

        wf_galaxy_arr = np.asarray([wf_galaxy_obj[zbin_idx].get_kernel(comoving_distance) for zbin_idx in range(zbins)])

        if which_wf == 'with_galaxy_bias':
            result = wf_galaxy_arr[:, 0, :] * gal_bias_tuple[1].T
            return result.T
        elif which_wf == 'without_galaxy_bias':
            return wf_galaxy_arr[:, 0, :].T
        elif which_wf == 'galaxy_bias_only':
            return gal_bias_tuple[1]
        else:
            raise ValueError('which_wf must be "with_galaxy_bias", "without_galaxy_bias" or "galaxy_bias_only"')


def wf_galaxy_ccl(z_grid, which_wf, fiducial_params, cosmo, gal_bias_2d_array=None, bias_model='step-wise',
                  return_PyCCL_object=False, dndz=None, n_samples=1000):
    zbins = dndz[1].shape[1]

    # build galaxy bias bias array
    if gal_bias_2d_array is None:
        warnings.warn('the bias implementation should be improved, it\'s not very clean. read everything'
                      ' from the fiducals dict!!')
        z_values = np.asarray([fiducial_params[f'zmean{zi:02d}_photo'] for zi in range(1, zbins + 1)])
        bias_values = np.asarray([fiducial_params[f'b{zi:02d}_photo'] for zi in range(1, zbins + 1)])
        gal_bias_2d_array = build_galaxy_bias_2d_arr(bias_values, z_values, zbins, z_grid, bias_model)
    elif np.all(gal_bias_2d_array == 1):  # i.e., no galaxy bias
        gal_bias_2d_array = np.ones((len(z_grid), zbins))

    assert gal_bias_2d_array.shape == (len(z_grid), zbins), 'gal_bias_2d_array must have shape (len(z_grid), zbins)'

    # redshift distribution
    if dndz is None:
        niz_unnormalized_arr = np.asarray([niz_unnormalized_analytical(z_grid, zbin_idx) for zbin_idx in range(zbins)])
        niz_normalized_arr = normalize_niz_simps(niz_unnormalized_arr, z_grid).T  # ! unnecessary to normalize
        dndz = (z_grid, niz_normalized_arr)
        assert niz_normalized_arr.shape == (
            len(z_grid), zbins), 'niz_normalized_arr must have shape (len(z_grid), zbins)'

    assert len(dndz) == 2, 'dndz must be a tuple of length 2'
    assert dndz[0].shape[0] == dndz[1].shape[0], ('dndz must be a tuple of two arrays of shape len(z_grid) and '
                                                  '(len(z_grid), zbins) respectively')

    wig = [ccl.tracers.NumberCountsTracer(cosmo, has_rsd=False, dndz=(dndz[0], dndz[1][:, zbin_idx]),
                                          bias=(z_grid, gal_bias_2d_array[:, zbin_idx]), mag_bias=None,
                                          n_samples=n_samples)
           for zbin_idx in range(zbins)]

    if return_PyCCL_object:
        return wig

    a_arr = csmlib.z_to_a(z_grid)
    chi = ccl.comoving_radial_distance(cosmo, a_arr)
    wig_nobias_PyCCL_arr = np.asarray([wig[zbin_idx].get_kernel(chi) for zbin_idx in range(zbins)])

    if which_wf == 'with_galaxy_bias':
        result = wig_nobias_PyCCL_arr[:, 0, :] * gal_bias_2d_array.T
        return result.T
    elif which_wf == 'without_galaxy_bias':
        return wig_nobias_PyCCL_arr[:, 0, :].T
    elif which_wf == 'galaxy_bias_only':
        return gal_bias_2d_array
    else:
        raise ValueError('which_wf must be "with_galaxy_bias", "without_galaxy_bias" or "galaxy_bias_only"')


def wf_lensing_ccl(z_grid, which_wf, cosmo, fid_pars_dict, dndz=None,
                   ia_bias=None, growth_factor=None,
                   return_PyCCL_object=False, n_samples=1000):
    """ This is a wrapper function to call the kernels with PyCCL. Arguments that default to None will be set to the
    ISTF values."""

    warnings.warn('TODO remove growth factor argument')

    zbins = dndz[1].shape[1]

    A_IA = fid_pars_dict['A_IA']
    eta_IA = fid_pars_dict['eta_IA']
    beta_IA = fid_pars_dict['beta_IA']
    C_IA = fid_pars_dict['C_IA']

    # build intrinsic alignment bias array
    if ia_bias is None:
        z_grid_lumin_ratio = lumin_ratio_file[:, 0]
        lumin_ratio = lumin_ratio_file[:, 1]
        ia_bias_1d = build_ia_bias_1d_arr(z_grid_out=z_grid, cosmo_ccl=cosmo, fid_pars_dict=fid_pars_dict,
                                          input_z_grid_lumin_ratio=z_grid_lumin_ratio,
                                          input_lumin_ratio=lumin_ratio,
                                          output_F_IA_of_z=False)
        ia_bias = (z_grid, ia_bias_1d)
    else:
        ia_bias_1d = ia_bias[1]

    assert len(ia_bias) == 2, 'ia_bias must be a tuple of length 2'
    assert ia_bias[0].shape == ia_bias[1].shape, 'ia_bias must be a tuple of two arrays of the same shape'

    # redshift distribution
    if dndz is None:
        niz_unnormalized_arr = np.asarray([niz_unnormalized_analytical(z_grid, zbin_idx) for zbin_idx in range(zbins)])
        niz_normalized_arr = normalize_niz_simps(niz_unnormalized_arr, z_grid).T  # ! unnecessary to normalize?
        dndz = (z_grid, niz_normalized_arr)

    assert len(dndz) == 2, 'dndz must be a tuple of length 2'
    assert dndz[0].shape[0] == dndz[1].shape[0], ('dndz must be a tuple of two arrays of shape len(z_grid) and '
                                                  '(len(z_grid), zbins) respectively')

    # compute the tracer objects
    wf_lensing_obj = [
        ccl.tracers.WeakLensingTracer(cosmo, dndz=(dndz[0], dndz[1][:, zbin_idx]), ia_bias=ia_bias, use_A_ia=False,
                                      n_samples=n_samples) for zbin_idx in range(zbins)]

    if return_PyCCL_object:
        return wf_lensing_obj

    # get the radial kernels
    # comoving distance of z
    a_arr = 1 / (1 + z_grid)
    chi = ccl.comoving_radial_distance(cosmo, a_arr)
    wf_lensing = np.asarray([wf_lensing_obj[zbin_idx].get_kernel(chi) for zbin_idx in range(zbins)])

    # these methods do not return ISTF kernels:
    # for wil, I have the two components w_gamma and w_IA separately, see below
    if which_wf == 'with_IA':
        wf_gamma = wf_lensing[:, 0, :].T
        wf_ia = wf_lensing[:, 1, :].T
        result = wf_gamma + ia_bias_1d[:, None] * wf_ia

        # growth_factor_PyCCL = ccl.growth_factor(cosmo, a=1 / (1 + z_grid))
        # result = wf_gamma - (A_IA * C_IA * cosmo.cosmo.params.Omega_m * F_IA(
        #     z_grid)) / growth_factor_PyCCL * wf_ia
        return result
    elif which_wf == 'without_IA':
        return wf_lensing[:, 0, :].T
    elif which_wf == 'IA_only':
        return wf_lensing[:, 1, :].T
    else:
        raise ValueError('which_wf must be "with_IA", "without_IA" or "IA_only"')


################################################# cl_quad computation #######################################################

# TODO these contain cosmology dependence...
# cosmo_classy = csmlib.cosmo_classy
# cosmo_astropy = csmlib.cosmo_astropy
# k_grid, pk = csmlib.calculate_power(k_grid, z_grid, cosmo_classy, use_h_units=use_h_units)

# wrapper functions, just to shorten the names
# pk_nonlin_wrap = partial(csmlib.calculate_power, cosmo_classy=cosmo_classy, use_h_units=use_h_units,
#                          Pk_kind='nonlinear')  # TODO update this
# kl_wrap = partial(csmlib.k_limber, use_h_units=use_h_units, cosmo_astropy=cosmo_astropy)


# these are no longer needed, since I can use partial
# def pk_wrap(k_ell, z, cosmo_classy=cosmo_classy, use_h_units=use_h_units, Pk_kind='nonlinear'):
#     """just a wrapper function to set some args to default values"""
#     return csmlib.calculate_power(k_ell, z, cosmo_classy, use_h_units=use_h_units, Pk_kind=Pk_kind)


# def kl_wrap(ell, z, use_h_units=use_h_units):
#     """another simple wrapper function, so as not to have to rewrite use_h_units=use_h_units"""
#     return csmlib.k_limber(ell, z, use_h_units=use_h_units)


def K_ij(z, wf_A, wf_B, i: int, j: int):
    return wf_A(z, j) * wf_B(z, i) / (csmlib.E(z) * csmlib.r(z) ** 2)


def cl_partial_integrand(z, wf_A, wf_B, i: int, j: int, ell):
    return K_ij(z, wf_A, wf_B, i, j) * pk_nonlin_wrap(kl_wrap(ell, z), z)


def cl_partial_integral(wf_A, wf_B, i: int, j: int, zbin: int, ell):
    result = c / H0 * quad(cl_partial_integrand, z_minus[zbin], z_plus[zbin], args=(wf_A, wf_B, i, j, ell))[0]
    return result


# summing the partial integrals
def sum_cl_partial_integral(wf_A, wf_B, i: int, j: int, ell):
    print('THIS BIAS IS WRONG; MOREOVER, AM I NOT INCLUDING IT IN THE KERNELS?')
    warnings.warn('in this version the bias is not included in the kernels')
    warnings.warn('understand the bias array')
    result = 0
    for zbin in range(zbins):
        result += cl_partial_integral(wf_A, wf_B, i, j, zbin, ell) * bias_array[zbin]
    return result


###### OLD BIAS ##################
def cl_integrand(z, wf_A, wf_B, zi, zj, ell):
    return ((wf_A(z)[zi] * wf_B(z)[zj]) / (csmlib.E(z) * csmlib.r(z) ** 2)) * pk_nonlin_wrap(kl_wrap(ell, z), z)


def cl_quad(wf_A, wf_B, ell, zi, zj):
    """ when used with LG or GG, this implements the "old bias"
    """
    result = c / H0 * quad(cl_integrand, z_min, z_max_cl, args=(wf_A, wf_B, zi, zj, ell))[0]
    # xxx maybe you can try with scipy.integrate.romberg?
    return result


def cl_simps(wf_A, wf_B, ell, zi, zj):
    """ when used with LG or GG, this implements the "old bias"
    """
    integrand = [cl_integrand(z, wf_A, wf_B, zi, zj, ell) for z in z_grid]
    # integrand = c/H0 * [cl_integrand(z, wf_A, wf_B, zi, zj, ell) for z in z_grid] prefactor??
    return scipy.integrate.simps(integrand, z_grid)


def get_cl_3D_array(wf_A, wf_B, ell_values):
    # TODO optimize this with triu and/or list comprehensions
    nbl = len(ell_values)
    cl_3D = np.zeros((nbl, zbins, zbins))

    is_auto_spectrum = False
    if wf_A == wf_B:
        is_auto_spectrum = True

    if is_auto_spectrum:
        for ell_idx, ell_val in enumerate(ell_values):
            for zi, zj in zip(np.triu_indices(zbins)[0], np.triu_indices(zbins)[1]):
                cl_3D[ell_idx, zi, zj] = cl_quad(wf_A, wf_B, ell_val, zi, zj)
            cl_3D[ell_idx, :, :] = mm.symmetrize_2d_array(cl_3D[ell_idx, :, :])
    elif not is_auto_spectrum:
        for ell_idx, ell_val in enumerate(ell_values):
            cl_3D[ell_idx, :, :] = np.array([[cl_quad(wf_A, wf_B, ell_val, zi, zj)
                                              for zi in range(zbins)]
                                             for zj in range(zbins)])
    else:
        raise ValueError('is_auto_spectrum must be a bool')

    return cl_3D


def cl_PyCCL(wf_A, wf_B, ell, zbins, p_of_k_a, cosmo, limber_integration_method='qag_quad'):
    # instantiate cosmology

    is_auto_spectrum = False
    if wf_A == wf_B:
        is_auto_spectrum = True

    nbl = len(ell)

    if is_auto_spectrum:
        cl_3D = np.zeros((nbl, zbins, zbins))
        for zi, zj in zip(np.triu_indices(zbins)[0], np.triu_indices(zbins)[1]):
            cl_3D[:, zi, zj] = ccl.angular_cl(cosmo, wf_A[zi], wf_B[zj], ell, p_of_k_a=p_of_k_a,
                                              limber_integration_method=limber_integration_method)
        for ell in range(nbl):
            cl_3D[ell, :, :] = mm.symmetrize_2d_array(cl_3D[ell, :, :])

    elif not is_auto_spectrum:
        # be very careful with the order of the zi, zj loops: you have to revert them in NESTED list comprehensions to
        # have zi as first axis and zj as second axis (the code below is tested and works)
        cl_3D = np.array([[ccl.angular_cl(cosmo, wf_A[zi], wf_B[zj], ell, p_of_k_a=p_of_k_a,
                                          limber_integration_method=limber_integration_method)
                           for zj in range(zbins)]
                          for zi in range(zbins)]
                         ).transpose(2, 0, 1)  # transpose to have ell as first axis
    else:
        raise ValueError('is_auto_spectrum must be either True or False')

    return cl_3D


def stem(cl_4d, variations_arr, zbins, nbl):
    # instantiate array of derivatives
    dcl_3d = np.zeros((nbl, zbins, zbins))

    # create copy of the "x" and "y" arrays, because their items could get popped by the stem algorithm
    cl_4d_cpy = cl_4d.copy()
    variations_arr_cpy = variations_arr.copy()

    # TODO is there a way to specify the axis along which to fit, instead of having to loop over i, j, ell?
    for zi in range(zbins):
        for zj in range(zbins):
            for ell in range(nbl):

                # perform linear fit
                angular_coefficient, intercept = np.polyfit(variations_arr_cpy, cl_4d_cpy[:, ell, zi, zj], deg=1)
                fitted_y_values = angular_coefficient * variations_arr_cpy + intercept

                # check % difference
                perc_diffs = mm.percent_diff(cl_4d_cpy[:, ell, zi, zj], fitted_y_values)

                # as long as any element has a percent deviation greater than 1%, remove first and last values
                while np.any(np.abs(perc_diffs) > 1):
                    # if the condition is satisfied, remove the first and last values
                    cl_4d_cpy = np.delete(cl_4d_cpy, [0, -1], axis=0)
                    variations_arr_cpy = np.delete(variations_arr_cpy, [0, -1])

                    # re-compute the fit on the reduced set
                    angular_coefficient, intercept = np.polyfit(variations_arr_cpy, cl_4d_cpy[:, ell, zi, zj], deg=1)
                    fitted_y_values = angular_coefficient * variations_arr_cpy + intercept

                    # test again
                    perc_diffs = mm.percent_diff(cl_4d_cpy[:, ell, zi, zj], fitted_y_values)

                    # breakpoint()
                    # plt.figure()
                    # plt.plot(variations_arr_cpy, fitted_y_values, '--', lw=2)
                    # plt.plot(variations_arr, cl_4d_cpy[:, ell, zi, zj][:, ell, zi, zj], marker='o')

                # store the value of the derivative
                dcl_3d[ell, zi, zj] = angular_coefficient

    return dcl_3d


def cls_and_derivatives(fiducial_values_dict, extra_parameters, list_params_to_vary, zbins, dndz_tuple,
                        ell_LL, ell_GL, ell_GG,
                        bias_model, pk=None, use_only_flat_models=True, compute_in_parallel=False):
    """
    Compute the derivatives of the power spectrum with respect to the free parameters.
    The function is not single-probe for efficiency reasons
    """
    # TODO cleanup the function, + make it single-probe
    # TODO implement checks on the input parameters
    # TODO input dndz galaxy and IA bias

    # sanity check: the fiducial values dict must contain all the varied parameters
    for param in list_params_to_vary:
        assert param in fiducial_values_dict.keys(), f'{param} is not in the fiducial values dict'

    nbl_WL = len(ell_LL)
    nbl_GC = len(ell_GG)
    nbl_XC = len(ell_GL)

    percentages = np.asarray((-10., -5., -3.75, -2.5, -1.875, -1.25, -0.625, 0,
                              0.625, 1.25, 1.875, 2.5, 3.75, 5., 10.)) / 100
    num_points_derivative = len(percentages)

    z_grid = np.linspace(1e-3, 3, 1000)

    # declare cl and dcl vectors
    cl_LL, cl_GL, cl_GG = {}, {}, {}
    dcl_LL, dcl_GL, dcl_GG = {}, {}, {}

    # loop over the free parameters and store the cls in a dictionary
    for param_to_vary in list_params_to_vary:

        assert param_to_vary in fiducial_values_dict.keys(), f'{param_to_vary} is not in the fiducial values dict'

        t0 = time.perf_counter()

        print(f'working on {param_to_vary}...')

        # shift the parameter
        varied_param_values = fiducial_values_dict[param_to_vary] + fiducial_values_dict[param_to_vary] * percentages
        if param_to_vary == "w_a":  # wa is 0! take directly the percentages
            varied_param_values = percentages

        # ricorda che, quando shifti OmegaM va messo OmegaCDM in modo che OmegaB + OmegaCDM dia il valore corretto di OmegaM,
        # mentre quando shifti OmegaB deve essere aggiustato sempre OmegaCDM in modo che OmegaB + OmegaCDM = 0.32; per OmegaX
        # lo shift ti darà un OmegaM + OmegaDE diverso da 1 il che corrisponde appunto ad avere modelli non piatti

        # this dictionary will contain the shifted values of the parameters; it is initialized with the fiducial values
        # for each new parameter to be varied
        # ! important note: the fiducial and varied_fiducial dict contain all cosmological parameters, not just the ones
        # ! that are varied (specified in list_params_to_vary). This is to be able to change the set of
        # ! varied parameters easily
        varied_fiducials = deepcopy(fiducial_values_dict)

        # instantiate derivatives array for the given free parameter key
        cl_LL[param_to_vary] = np.zeros((num_points_derivative, nbl_WL, zbins, zbins))
        cl_GL[param_to_vary] = np.zeros((num_points_derivative, nbl_GC, zbins, zbins))
        cl_GG[param_to_vary] = np.zeros((num_points_derivative, nbl_GC, zbins, zbins))

        if compute_in_parallel:
            results = Parallel(n_jobs=4, backend='threading')(
                delayed(cl_parallel_helper)(param_to_vary, variation_idx, varied_fiducials, cl_LL, cl_GL, cl_GG,
                                            fiducial_values_dict, extra_parameters,
                                            list_params_to_vary, zbins, dndz_tuple, ell_LL, ell_GL, ell_GG,
                                            bias_model, pk=pk, use_only_flat_models=use_only_flat_models) for
                variation_idx, varied_fiducials[param_to_vary] in tqdm(enumerate(varied_param_values)))

            # Collect the results
            for variation_idx, cl_LL_part, cl_GL_part, cl_GG_part in results:
                cl_LL[param_to_vary][variation_idx, :, :, :] = cl_LL_part
                cl_GL[param_to_vary][variation_idx, :, :, :] = cl_GL_part
                cl_GG[param_to_vary][variation_idx, :, :, :] = cl_GG_part

        else:

            for variation_idx, varied_fiducials[param_to_vary] in tqdm(enumerate(varied_param_values)):

                if use_only_flat_models:
                    # in this case I want omk = 0, so if Om_Lambda0 varies Om_m0 will have to be adjusted and vice versa
                    # (and Om_m0 is adjusted by adjusting Omega_CDM), see the else statement

                    assert fiducial_values_dict['Om_k0'] == 0, 'if use_only_flat_models is True, Om_k0 must be 0'
                    assert varied_fiducials['Om_k0'] == 0, 'if use_only_flat_models is True, Om_k0 must be 0'
                    assert 'Om_k0' not in list_params_to_vary, 'if use_only_flat_models is True, ' \
                                                               'Om_k0 must not be in list_params_to_vary'

                    # If I vary Om_Lambda0 and Om_k0 = 0, I need to adjust Om_m0
                    if param_to_vary == 'Om_Lambda0':
                        varied_fiducials['Om_m0'] = 1 - varied_fiducials['Om_Lambda0']

                else:
                    # If I vary Om_Lambda0 or Om_m0 and Om_k0 can vary, I need to adjust Om_k0
                    varied_fiducials['Om_k0'] = 1 - varied_fiducials['Om_m0'] - varied_fiducials['Om_Lambda0']
                    if np.abs(varied_fiducials['Om_k0']) < 1e-8:
                        varied_fiducials['Om_k0'] = 0

                varied_fiducials['Om_nu0'] = csmlib.get_omega_nu0(varied_fiducials['m_nu'],
                                                                  varied_fiducials['h'],
                                                                  n_eff=varied_fiducials['N_eff'])

                # print to check that the Omegas, if you need to debug
                # Omega_c = (varied_fiducials['Om_m0'] - varied_fiducials['Omega_b'] - varied_fiducials['Om_nu0'])
                # print(
                #     f'Om_m0 = {varied_fiducials["Om_m0"]:.4f}, Omega_c = {Omega_c:.4f}, Omega_b = {varied_fiducials["Omega_b"]:.4f}, '
                #     f'Om_k0 = {varied_fiducials["Om_k0"]:.4f}, Om_nu0 = {varied_fiducials["Om_nu0"]:.4f}, Om_Lambda0 = {varied_fiducials["Om_Lambda0"]:.4f}')

                cosmo_ccl = csmlib.instantiate_cosmo_ccl_obj(varied_fiducials, extra_parameters)

                assert (varied_fiducials['Om_m0'] / cosmo_ccl.cosmo.params.Omega_m - 1) < 1e-7, \
                    'varied_fiducials["Om_m0"] is not the same as cosmo_ccl.cosmo.params.Omega_m'

                # wl_kernel = wf_lensing_ccl(z_grid, 'with_IA', cosmo=cosmo_ccl, dndz=dndz_tuple,
                #                            ia_bias=None, A_IA=varied_fiducials['A_IA'],
                #                            eta_IA=varied_fiducials['eta_IA'],
                #                            beta_IA=varied_fiducials['beta_IA'],
                #                            C_IA=varied_fiducials['C_IA'],
                #                            growth_factor=None,
                #                            return_PyCCL_object=True, n_samples=1000)

                # gc_kernel = wf_galaxy_ccl(z_grid, 'with_galaxy_bias', fiducial_params=varied_fiducials, cosmo=cosmo_ccl,
                #                           gal_bias_2d_array=None, bias_model=bias_model, return_PyCCL_object=True,
                #                           dndz=dndz, n_samples=1000)
                #
                wl_kernel = wf_ccl(z_grid, probe='lensing', which_wf='with_IA', fid_pars_dict=varied_fiducials,
                                   cosmo_ccl=cosmo_ccl, dndz_tuple=dndz_tuple,
                                   ia_bias_tuple=None,
                                   gal_bias_tuple=None,
                                   bias_model=bias_model,
                                   return_ccl_obj=True, n_samples=1000)
                gc_kernel = wf_ccl(z_grid, probe='galaxy', which_wf='with_galaxy_bias', fid_pars_dict=varied_fiducials,
                                   cosmo_ccl=cosmo_ccl, dndz_tuple=dndz_tuple,
                                   ia_bias_tuple=None,
                                   gal_bias_tuple=None,
                                   bias_model=bias_model,
                                   return_ccl_obj=True, n_samples=1000)

                cl_LL[param_to_vary][variation_idx, :, :, :] = cl_PyCCL(wl_kernel, wl_kernel, ell_LL, zbins,
                                                                        p_of_k_a=pk,
                                                                        cosmo=cosmo_ccl)
                cl_GL[param_to_vary][variation_idx, :, :, :] = cl_PyCCL(gc_kernel, wl_kernel, ell_GL, zbins,
                                                                        p_of_k_a=pk,
                                                                        cosmo=cosmo_ccl)
                cl_GG[param_to_vary][variation_idx, :, :, :] = cl_PyCCL(gc_kernel, gc_kernel, ell_GG, zbins,
                                                                        p_of_k_a=pk,
                                                                        cosmo=cosmo_ccl)

            print(f'param {param_to_vary} Cls computed in {(time.perf_counter() - t0):.2f} seconds')

        # ! no longer needed?
        # once finished looping over the variations, reset the parameter to its fiducial value
        # list_params_to_vary[param_to_vary] = fiducial_values_dict[param_to_vary]

        dcl_LL[param_to_vary] = stem(cl_LL[param_to_vary], varied_param_values, zbins, nbl_WL)
        dcl_GL[param_to_vary] = stem(cl_GL[param_to_vary], varied_param_values, zbins, nbl_GC)
        dcl_GG[param_to_vary] = stem(cl_GG[param_to_vary], varied_param_values, zbins, nbl_GC)

        print(f'SteM derivative computed for {param_to_vary}')

    return cl_LL, cl_GL, cl_GG, dcl_LL, dcl_GL, dcl_GG


# ! start new parallel
def cls_and_derivatives_parallel_new(fiducial_values_dict, extra_parameters, list_params_to_vary, zbins, dndz, ell_LL,
                                     ell_GL, ell_GG, bias_model, pk=None, use_only_flat_models=True):
    """
    Compute the derivatives of the power spectrum with respect to the free parameters.
    """

    nbl_WL = len(ell_LL)
    nbl_GC = len(ell_GG)

    percentages = np.asarray((-10., -5., -3.75, -2.5, -1.875, -1.25, -0.625, 0,
                              0.625, 1.25, 1.875, 2.5, 3.75, 5., 10.)) / 100
    num_points_derivative = len(percentages)

    z_grid = np.linspace(1e-3, 3, 1000)

    cl_LL, cl_GL, cl_GG = {}, {}, {}
    dcl_LL, dcl_GL, dcl_GG = {}, {}, {}

    for param_to_vary in list_params_to_vary:
        assert param_to_vary in fiducial_values_dict.keys(), f'{param_to_vary} is not in the fiducial values dict'

        t0 = time.perf_counter()
        print(f'working on {param_to_vary}...')

        varied_param_values = fiducial_values_dict[param_to_vary] + fiducial_values_dict[param_to_vary] * percentages
        if param_to_vary == "wa":
            varied_param_values = percentages / 100

        varied_fiducials = deepcopy(fiducial_values_dict)

        cl_LL[param_to_vary] = np.zeros((num_points_derivative, nbl_WL, zbins, zbins))
        cl_GL[param_to_vary] = np.zeros((num_points_derivative, nbl_GC, zbins, zbins))
        cl_GG[param_to_vary] = np.zeros((num_points_derivative, nbl_GC, zbins, zbins))

        results = Parallel(n_jobs=-1, backend='threading')(
            delayed(cl_parallel_helper)(param_to_vary, variation_idx, varied_fiducials, fiducial_values_dict,
                                        extra_parameters, list_params_to_vary, zbins, dndz, ell_LL, ell_GL, ell_GG,
                                        z_grid,
                                        bias_model, pk=pk, use_only_flat_models=use_only_flat_models)
            for variation_idx in range(num_points_derivative))

        for variation_idx, (cl_LL_part, cl_GL_part, cl_GG_part) in enumerate(results):
            cl_LL[param_to_vary][variation_idx, :, :, :] = cl_LL_part
            cl_GL[param_to_vary][variation_idx, :, :, :] = cl_GL_part
            cl_GG[param_to_vary][variation_idx, :, :, :] = cl_GG_part

        print(f'param {param_to_vary} Cls computed in {(time.perf_counter() - t0):.2f} seconds')

        dcl_LL[param_to_vary] = stem(cl_LL[param_to_vary], varied_param_values, zbins, nbl_WL)
        dcl_GL[param_to_vary] = stem(cl_GL[param_to_vary], varied_param_values, zbins, nbl_GC)
        dcl_GG[param_to_vary] = stem(cl_GG[param_to_vary], varied_param_values, zbins, nbl_GC)

    return cl_LL, cl_GL, cl_GG, dcl_LL, dcl_GL, dcl_GG


def cl_parallel_helper_new(param_to_vary, variation_idx, varied_fiducials, fiducial_values_dict, extra_parameters,
                           list_params_to_vary, zbins, dndz, ell_LL, ell_GL, ell_GG, z_grid,
                           bias_model, pk=None, use_only_flat_models=True):
    try:
        if use_only_flat_models:
            assert fiducial_values_dict['Om_k0'] == 0, 'if use_only_flat_models is True, Om_k0 must be 0'
            assert varied_fiducials['Om_k0'] == 0, 'if use_only_flat_models is True, Om_k0 must be 0'
            assert 'Om_k0' not in list_params_to_vary, 'if use_only_flat_models is True, Om_k0 must not be in list_params_to_vary'

            if param_to_vary == 'Om_Lambda0':
                varied_fiducials['Om_m0'] = 1 - varied_fiducials['Om_Lambda0']
        else:
            varied_fiducials['Om_k0'] = 1 - varied_fiducials['Om_m0'] - varied_fiducials['Om_Lambda0']
            if np.abs(varied_fiducials['Om_k0']) < 1e-8:
                varied_fiducials['Om_k0'] = 0

        varied_fiducials['Om_nu0'] = csmlib.get_omega_nu0(varied_fiducials['m_nu'], varied_fiducials['h'],
                                                          n_ur=None, n_eff=varied_fiducials['N_eff'],
                                                          n_ncdm=None,
                                                          neutrino_mass_fac=None, g_factor=None)

        cosmo_ccl = csmlib.instantiate_cosmo_ccl_obj(varied_fiducials, extra_parameters)
        assert (varied_fiducials[
            'Om_m0'] / cosmo_ccl.cosmo.params.Omega_m - 1) < 1e-7, 'Om_m0 is not the same as the one in the fiducial model'

        wl_kernel = wf_lensing_ccl(z_grid, 'with_IA', cosmo=cosmo_ccl, dndz=dndz,
                                   ia_bias=None, A_IA=varied_fiducials['A_IA'],
                                   eta_IA=varied_fiducials['eta_IA'],
                                   beta_IA=varied_fiducials['beta_IA'], C_IA=varied_fiducials['C_IA'],
                                   growth_factor=None,
                                   return_PyCCL_object=True, n_samples=1000)

        gc_kernel = wf_galaxy_ccl(z_grid, 'with_galaxy_bias', fiducial_params=varied_fiducials, cosmo=cosmo_ccl,
                                  gal_bias_2d_array=None, bias_model=bias_model, return_PyCCL_object=True, dndz=dndz,
                                  n_samples=1000)

        cl_LL_part = cl_PyCCL(wl_kernel, wl_kernel, ell_LL, zbins, p_of_k_a=pk, cosmo=cosmo_ccl)
        cl_GL_part = cl_PyCCL(gc_kernel, wl_kernel, ell_GL, zbins, p_of_k_a=pk, cosmo=cosmo_ccl)
        cl_GG_part = cl_PyCCL(gc_kernel, gc_kernel, ell_GG, zbins, p_of_k_a=pk, cosmo=cosmo_ccl)

        return cl_LL_part, cl_GL_part, cl_GG_part

    except Exception as e:
        # Handle exceptions and log the error
        print(f"Error in cl_parallel_helper for parameter {param_to_vary}: {e}")
        return None, None, None


# ! end new parallel


def cls_and_derivatives_parallel(fiducial_values_dict, extra_parameters, list_params_to_vary, zbins, dndz, ell_LL,
                                 ell_GL, ell_GG,
                                 bias_model, pk=None, use_only_flat_models=True):
    """
    Compute the derivatives of the power spectrum with respect to the free parameters
    """
    # TODO cleanup the function, + make it single-probe
    # TODO implement checks on the input parameters
    # TODO input dndz galaxy and IA bias

    nbl_WL = len(ell_LL)
    nbl_GC = len(ell_GG)

    percentages = np.asarray((-10., -5., -3.75, -2.5, -1.875, -1.25, -0.625, 0,
                              0.625, 1.25, 1.875, 2.5, 3.75, 5., 10.)) / 100
    num_points_derivative = len(percentages)

    z_grid = np.linspace(1e-3, 3, 1000)

    # declare cl and dcl vectors
    cl_LL, cl_GL, cl_GG = {}, {}, {}
    dcl_LL, dcl_GL, dcl_GG = {}, {}, {}

    # loop over the free parameters and store the cls in a dictionary
    for param_to_vary in list_params_to_vary:

        assert param_to_vary in fiducial_values_dict.keys(), f'{param_to_vary} is not in the fiducial values dict'

        t0 = time.perf_counter()

        print(f'working on {param_to_vary}...')

        # shift the parameter
        varied_param_values = fiducial_values_dict[param_to_vary] + fiducial_values_dict[param_to_vary] * percentages
        if param_to_vary == "wa":  # wa is 0! take directly the percentages
            varied_param_values = percentages

        # ricorda che, quando shifti OmegaM va messo OmegaCDM in modo che OmegaB + OmegaCDM dia il valore corretto di OmegaM,
        # mentre quando shifti OmegaB deve essere aggiustato sempre OmegaCDM in modo che OmegaB + OmegaCDM = 0.32; per OmegaX
        # lo shift ti darà un OmegaM + OmegaDE diverso da 1 il che corrisponde appunto ad avere modelli non piatti

        # this dictionary will contain the shifted values of the parameters; it is initialized with the fiducial values
        # for each new parameter to be varied
        # ! important note: the fiducial and varied_fiducial dict contain all cosmological parameters, not just the ones
        # ! that are varied (specified in list_params_to_vary). This is to be able to change the set of
        # ! varied parameters easily
        varied_fiducials = deepcopy(fiducial_values_dict)

        # instantiate derivatives array for the given free parameter key
        cl_LL[param_to_vary] = np.zeros((num_points_derivative, nbl_WL, zbins, zbins))
        cl_GL[param_to_vary] = np.zeros((num_points_derivative, nbl_GC, zbins, zbins))
        cl_GG[param_to_vary] = np.zeros((num_points_derivative, nbl_GC, zbins, zbins))

        # ! newwww
        results = Parallel(n_jobs=-1, backend='threading')(
            delayed(cl_parallel_helper)(param_to_vary, variation_idx, varied_fiducials, cl_LL, cl_GL, cl_GG,
                                        fiducial_values_dict, extra_parameters,
                                        list_params_to_vary, zbins, dndz, ell_LL, ell_GL, ell_GG,
                                        bias_model, pk=pk, use_only_flat_models=use_only_flat_models) for
            variation_idx, varied_fiducials[param_to_vary] in tqdm(enumerate(varied_param_values)))

        # Collect the results
        for variation_idx, cl_LL_part, cl_GL_part, cl_GG_part in results:
            cl_LL[param_to_vary][variation_idx, :, :, :] = cl_LL_part
            cl_GL[param_to_vary][variation_idx, :, :, :] = cl_GL_part
            cl_GG[param_to_vary][variation_idx, :, :, :] = cl_GG_part
        # ! and newwww

        for variation_idx, varied_fiducials[param_to_vary] in tqdm(enumerate(varied_param_values)):
            print(f'param {param_to_vary} Cls computed in {(time.perf_counter() - t0):.2f} seconds')

        # once finished looping over the variations, reset the parameter to its fiducial value
        # list_params_to_vary[param_to_vary] = fiducial_values_dict[param_to_vary]

        # save the Cls
        dcl_LL[param_to_vary] = stem(cl_LL[param_to_vary], varied_param_values, zbins, nbl_WL)
        dcl_GL[param_to_vary] = stem(cl_GL[param_to_vary], varied_param_values, zbins, nbl_GC)
        dcl_GG[param_to_vary] = stem(cl_GG[param_to_vary], varied_param_values, zbins, nbl_GC)

        print(f'SteM derivative computed for {param_to_vary}')
    return cl_LL, cl_GL, cl_GG, dcl_LL, dcl_GL, dcl_GG


def cl_parallel_helper(param_to_vary, variation_idx, varied_fiducials, cl_LL, cl_GL, cl_GG,
                       fiducial_values_dict, extra_parameters,
                       list_params_to_vary, zbins, dndz, ell_LL, ell_GL, ell_GG,
                       bias_model, pk=None, use_only_flat_models=True):
    if use_only_flat_models:
        # in this case I want omk = 0, so if Om_Lambda0 varies Om_m0 will have to be adjusted and vice versa
        # (and Om_m0 is adjusted by adjusting Omega_CDM), see the else statement

        assert fiducial_values_dict['Om_k0'] == 0, 'if use_only_flat_models is True, Om_k0 must be 0'
        assert varied_fiducials['Om_k0'] == 0, 'if use_only_flat_models is True, Om_k0 must be 0'
        assert 'Om_k0' not in list_params_to_vary, 'if use_only_flat_models is True, ' \
                                                   'Om_k0 must not be in list_params_to_vary'

        # If I vary Om_Lambda0 and Om_k0 = 0, I need to adjust Om_m0
        if param_to_vary == 'Om_Lambda0':
            varied_fiducials['Om_m0'] = 1 - varied_fiducials['Om_Lambda0']

    else:
        # If I vary Om_Lambda0 or Om_m0 and Om_k0 can vary, I need to adjust Om_k0
        varied_fiducials['Om_k0'] = 1 - varied_fiducials['Om_m0'] - varied_fiducials['Om_Lambda0']
        if np.abs(varied_fiducials['Om_k0']) < 1e-8:
            varied_fiducials['Om_k0'] = 0

    varied_fiducials['Om_nu0'] = csmlib.get_omega_nu0(varied_fiducials['m_nu'], varied_fiducials['h'],
                                                      n_ur=None, n_eff=varied_fiducials['N_eff'],
                                                      n_ncdm=None,
                                                      neutrino_mass_fac=None, g_factor=None)

    cosmo_ccl = csmlib.instantiate_cosmo_ccl_obj(varied_fiducials, extra_parameters)

    # warnings.warn('there seems to be a small discrepancy here...')
    assert (varied_fiducials[
        'Om_m0'] / cosmo_ccl.cosmo.params.Omega_m - 1) < 1e-7, 'Om_m0 is not the same as the one in the fiducial model'

    wl_kernel = wf_lensing_ccl(z_grid, 'with_IA', cosmo=cosmo_ccl, dndz=dndz,
                               ia_bias=None, A_IA=varied_fiducials['A_IA'],
                               eta_IA=varied_fiducials['eta_IA'],
                               beta_IA=varied_fiducials['beta_IA'], C_IA=varied_fiducials['C_IA'],
                               growth_factor=None,
                               return_PyCCL_object=True, n_samples=1000)

    gc_kernel = wf_galaxy_ccl(z_grid, 'with_galaxy_bias', fiducial_params=varied_fiducials, cosmo=cosmo_ccl,
                              gal_bias_2d_array=None, bias_model=bias_model, return_PyCCL_object=True, dndz=dndz,
                              n_samples=1000)

    cl_LL[param_to_vary][variation_idx, :, :, :] = cl_PyCCL(wl_kernel, wl_kernel, ell_LL, zbins, p_of_k_a=pk,
                                                            cosmo=cosmo_ccl)
    cl_GL[param_to_vary][variation_idx, :, :, :] = cl_PyCCL(gc_kernel, wl_kernel, ell_GL, zbins, p_of_k_a=pk,
                                                            cosmo=cosmo_ccl)
    cl_GG[param_to_vary][variation_idx, :, :, :] = cl_PyCCL(gc_kernel, gc_kernel, ell_GG, zbins, p_of_k_a=pk,
                                                            cosmo=cosmo_ccl)
    return cl_LL, cl_GL, cl_GG


def shift_nz(zgrid_nz, nz_original, dz_shifts, normalize, plot_nz=False, interpolation_kind='linear', clip_min=0,
             clip_max=3):
    print(f'Shifting n(z), clipping between redshifts {clip_min} and {clip_max}')

    zbins = nz_original.shape[1]
    assert len(dz_shifts) == zbins, 'dz_shifts must have the same length as the number of zbins'
    assert np.all(np.abs(dz_shifts) < 0.1), 'dz_shifts must be small (this is a rough check)'
    assert nz_original.shape[0] == len(zgrid_nz), 'nz_original must have the same length as zgrid_nz'

    colors = cm.rainbow(np.linspace(0, 1, zbins))

    n_of_z_shifted = np.zeros_like(nz_original)
    for zi in range(zbins):
        # not-very-pythonic implementation: create an interpolator for each bin
        n_of_z_func = interp1d(zgrid_nz, nz_original[:, zi], kind=interpolation_kind)
        z_grid_nz_shifted = zgrid_nz - dz_shifts[zi]
        # where < 0, set to 0; where > 3, set to 3
        z_grid_nz_shifted = np.clip(z_grid_nz_shifted, clip_min, clip_max)
        n_of_z_shifted[:, zi] = n_of_z_func(z_grid_nz_shifted)

    if plot_nz:
        plt.figure()
        for zi in range(zbins):
            plt.plot(zgrid_nz, nz_original[:, zi], ls='-', c=colors[zi])
            plt.plot(zgrid_nz, n_of_z_shifted[:, zi], ls='--', c=colors[zi])
        plt.legend()
        plt.xlabel('z')
        plt.ylabel('n(z)')

    if normalize:
        integrals = simps(n_of_z_shifted, zgrid_nz, axis=0)
        n_of_z_shifted /= integrals[None, :]

    return n_of_z_shifted


def get_z_means(zgrid, kernel):
    """ compute the mean of the wf distribution """
    assert kernel.shape[0] == zgrid.shape[0], 'kernel and zgrid must have the same length'
    assert kernel.ndim == 2, 'kernel must be a 2d array'
    z_means = simps(y=kernel * zgrid[:, None], x=zgrid, axis=0) / simps(y=kernel, x=zgrid, axis=0)
    return z_means


def get_z_effective_isaac(zgrid_nz, n_of_z):
    """
    Calculate the effective redshift at which to evaluate the bias.

    The effective redshift is defined as the median of the redshift distribution
    considering only the part of the distribution that is at least 10% of its maximum.

    Parameters:
    z (array-like): Array of redshifts corresponding to the n(z) distribution.
    n_of_z (array-like): The n(z) redshift distribution.

    Returns:
    float: The effective redshift.
    """
    zbins = n_of_z.shape[1]
    effective_z = np.zeros(zbins)

    for zi in range(zbins):
        n_of_zi = n_of_z[:, zi]
        threshold = max(n_of_zi) * 0.1
        effective_z[zi] = np.median(zgrid_nz[n_of_zi > threshold])

    return effective_z<|MERGE_RESOLUTION|>--- conflicted
+++ resolved
@@ -20,25 +20,13 @@
 import sys
 from tqdm import tqdm
 
-<<<<<<< HEAD
+
 ROOT = '/home/davide/Documenti/Lavoro/Programmi/'
 sys.path.append(f'{ROOT}/Spaceborne')
 import bin.my_module as mm
 import bin.cosmo_lib as csmlib
 import common_cfg.ISTF_fid_params as ISTF
 import common_cfg.mpl_cfg as mpl_cfg
-=======
-
-ROOT = '/home/cosmo/davide.sciotti/data'
-
-sys.path.append(f'{ROOT}/Spaceborne/bin')
-import my_module as mm
-import cosmo_lib as csmlib
-
-sys.path.append(f'{ROOT}/Spaceborne/common_cfg')
-import ISTF_fid_params as ISTF
-import mpl_cfg as mpl_cfg
->>>>>>> e736d0bc
 
 
 # update plot pars
