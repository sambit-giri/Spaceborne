cosmology:
    Om: 0.32        # Type: float
    Ob: 0.05        # Type: float
    wz: -1.0        # Type: float
    wa: 0.0         # Type: float
    h: 0.6737       # Type: float
    ns: 0.966       # Type: float
    s8: 0.816       # Type: float
    ODE: 0.68       # Type: float
    m_nu: 0.06      # Type: float
    N_eff: 3.046    # Type: float
    Om_k0: 0        # Type: float

intrinsic_alignment:
    Aia: 0.16       # Type: float
    eIA: 1.66       # Type: float
    bIA: 0.0        # Type: float
    CIA: 0.0134     # Type: float
    z_pivot_IA: 0   # Type: float
    lumin_ratio_filename: null  # Type: str | None. null if not used, otherwise path to the file (e.g. ./input/scaledmeanlum-E2Sa.dat)

# extra parameters to be passed to CCL cosmo object, eg CAMB extra parameters
# (see https://ccl.readthedocs.io/en/latest/api/pyccl.cosmology.html#pyccl.cosmology.Cosmology
# for the different options)
extra_parameters:
    camb:
        halofit_version: mead2020_feedback # Type: str
        kmax: 100 # Type: float | int
        HMCode_logT_AGN: 7.75 # Type: float
        num_massive_neutrinos: 1 # Type: int
        dark_energy_model: ppf # Type: str

# Halo model configuration using CCL classes (https://ccl.readthedocs.io/en/latest/api/pyccl.halos.html)
# Each parameter maps directly to a CCL class, and has exactly its name
halo_model:
    mass_def: MassDef200m # Type: str
    concentration: ConcentrationDuffy08 # Type: str
    mass_function: MassFuncTinker10 # Type: str
    halo_bias: HaloBiasTinker10 # Type: str
    halo_profile_dm: HaloProfileNFW # Type: str
    halo_profile_hod: HaloProfileHOD # Type: str

C_ell:
    # Whether or not to read user-provided Cls for the computation of the Gaussian covariance.
    # Note: if the non-Gaussian covariance is requested, the code will compute intermediate quantities
    # such as the radial kernels for lensing and clustering. The user should make sure that the cosmology 
    # and n(z) used to generate the input Cls and the ones specified in this cfg file are compatible.
    # The Cls should be passed in a .txt, .dat or .ascii file with columns corresponding to 
    # ell, zi, zj, Cl[ell, zi, zj]
    # with `ell` the ell value, zi the i-th tomographic bin index, and zj the j-th tomographic bin index.
    # The Cls are then splined along the \ell axis and interpolated over the \ell values specified in the "ell_binning"
    # section of this cfg file.
    use_input_cls: False  # Type: bool

    cl_LL_path: ./input/cl_ll.txt # Type: str. Path to the shear-shear angular PS. 
    cl_GL_path: ./input/cl_gl.txt # Type: str. Path to the galaxy-shear angular PS. 
    cl_GG_path: ./input/cl_gg.txt # Type: str. Path to the galaxy-galaxy angular PS. 

    # Which galaxy and magnification bias to use. Options:
    # - 'from_input': read the bias from the files specified in 'gal_bias_table_filename' and 'mag_bias_table_filename'.
    # - 'FS2_polynomial_fit': use the third-order polynomial fits to the galaxy and magnification bias from Flagship 2.
    #                         The actual values of these coefficients can be changed by modifying the values of 
    #                         'galaxy_bias_fit_coeff' and 'magnification_bias_fit_coeff'.
    which_gal_bias: "FS2_polynomial_fit" # Type: str.
    which_mag_bias: "FS2_polynomial_fit" # Type: str.
    
    # Coefficients of the third-order polynomial galaxy and magnification bias
    galaxy_bias_fit_coeff: [1.33291, -0.72414, 1.0183, -0.14913] # Type: list[float]
    magnification_bias_fit_coeff: [-1.50685, 1.35034, 0.08321, 0.04279] # Type: list[float]

    # Input files for the galaxy and magnification bias. Should have shape (nz_points, zbins + 1), and sufficient
    # redshift support. These files are only used if `which_gal_bias` or `which_mag_bias` are set to 'from_input'.
    gal_bias_table_filename: ./input/gal_bias.txt # Type: str
    mag_bias_table_filedname: ./input/mag_bias.txt # Type: str
    
    # Multiplicative shear bias per redshift bin
    mult_shear_bias: [0.0, 0.0, 0.0] # Type: list[float]

    # Boolean flags for redshift-space distortions, intrinsic alignment and magnification bias
    has_rsd: False # Type: bool. Enable/disable redshift-space distortions.
    has_IA: True # Type: bool. Enable/disable intrinsic alignment.
    has_magnification_bias: True # Type: bool. Enable/disable magnification bias.

    # Keyword arguments for CCL Cl calculation (excluding `p_of_k_a`), described in
    # https://ccl.readthedocs.io/en/latest/api/pyccl.cosmology.html#pyccl.cosmology.Cosmology.angular_cl
    cl_CCL_kwargs:
        l_limber: -1 # Type: int
        limber_integration_method: spline # Type: str
        non_limber_integration_method: FKEM # Type: str

nz:
    # Paths to source (for WL) and lens (for GCph) redshift distributions.
    # These must have shape (z_points, zbins + 1)
    nz_sources_filename: ./input/nzTab.txt  # Type: str
    nz_lenses_filename: ./input/nzTab.txt  # Type: str

    # Number of galaxies per arcmin**2 for each redshift bin. 
    # Should be of len(zbins)
    ngal_sources: [8.09216, 8.09215, 8.09215]  # Type: list[float]
    ngal_lenses: [8.09216, 8.09215, 8.09215]  # Type: list[float]

mask:
    load_mask: False # Type: bool. Whether to load the mask from a fits or npy file
    mask_path: ../input/mask.fits # Type: str. Path to the mask file
    generate_polar_cap: True # Type: bool. Whether to generate a polar cap mask on the fly.
    nside: 1024 # Type: int
    survey_area_deg2: 13245 # Type: int
    apodize: False # Type: bool
    aposize: 0.1 # Type: float. Apodization scale in deg

namaster:
    use_namaster: True # Type: bool. Whether to use Namaster to compute the partial-sky Gaussian covariance
    coupled_cov: False # Type: bool. Whether to compute the (Gaussian) covariance of the coupled or decoupled Cls
    spin0: False # Type: bool. Whether to approximate the shear field as a spin-0 field (faster but less accurate)
    use_INKA: True # Type: bool. Whether to use the improved Narrow Kernel Approximation
    workspace_path: ... # Type: str. Path to the workspace, if already computed

ell_binning:
    binning_type: 'ref_cut'  # Type: str. Options: ['log', 'lin', 'unbinned', 'ref_cut']
    
    ell_min_WL: 10 # Type: int. Minimum ell for WL
    ell_max_WL: 3000 # Type: int. Maximum ell for WL
    ell_bins_WL: 29 # Type: int. Number of bins for WL. Not used in the 'unbinned' and 'ref_cut' cases
    
    ell_min_GC: 10 # Type: int. Minimum ell for GC
    ell_max_GC: 3000 # Type: int. Maximum ell for GC
    ell_bins_GC: 29 # Type: int. Number of bins for GC. Not used in the 'unbinned' and 'ref_cut' cases

    ell_min_ref: 10 # Type: int. Minimum ell for reference case
    ell_max_ref: 5000 # Type: int. Maximum ell for reference case
    ell_bins_ref: 32 # Type: int. Number of bins for reference case

BNT:
    cl_BNT_transform: False # Type: bool
    cov_BNT_transform: False # Type: bool

covariance:
    G: True # Type: bool. Enable/disable the Gaussian covariance term.
    SSC: True # Type: bool. Enable/disable the super-sample covariance (SSC) term
<<<<<<< HEAD
    cNG: False # Type: bool. Enable/disable the connected non-Gaussian (cNG) covariance term
=======
    cNG: True # Type: bool. Enable/disable the connected non-Gaussian (cNG) covariance term
>>>>>>> 8b5e1f06

    # Choose whether to use the upper ('triu') or lower ('tril') triangle
    # of the auto-probe (LL, GG) zbins (C_{ij}(\ell)^AA = C_{ji}(\ell)^AA).
    triu_tril: triu # Type: str. Options: ['triu', 'tril']
    
    # Within the upper or lower triangle, count indices in
    # a row-major or column-major order.
    row_col_major: row-major # Type: str. Options: ['row-major', 'column-major']
    
    # ordering of the different 3x2pt probes in the covariance matrix
    probe_ordering: [["L", "L"], ["G", "L"], ["G", "G"]] # Type: list[list[str]]
    
    # Determines the ordering of the covariance matrix in 2D, with the outermost 
    # loop corresponding to the leftmost index.
    # Options: [ell_probe_zpair, probe_ell_zpair, probe_zpair_ell, zpair_probe_ell]
    # Examples:
    # - ell_probe_zpair: Ordered by multipole (ell), then probe type, then redshift pair.
    # - probe_ell_zpair: Ordered by probe type, then multipole (ell), then redshift pair. This is the ordering used by CLOE
    covariance_ordering_2D: ell_probe_zpair # Type: str.
    
    # Whether to save the full 6D (10D) covariance matrix, without to any indices compression or reshaping. 
    # In the case of the single probes, this is an array of shape
    # (ellbins, ellbins, zbins, zbins, zbins, zbins).
    # In the 3x2pt case, this is an array of shape
    # (n_probes, n_probes, n_probes, n_probes, ellbins, ellbins, zbins, zbins, zbins, zbins), 
    # with nbl the number of probes. The probe index is by default 0 for WL, 1 for GC.
    # Keep in mind that the arrays will likely be quite large. 
    save_full_cov: True # Type: bool
    
    # Whether to split the Gaussian covariance term into the
    # sample variance, noise and mixed terms
    split_gaussian_cov: False # Type: bool

    # TODO make sigma_eps_i a vector
    # Ellipticity dispersion *per component* = sigma_eps_i.
    # total ellipticity dispersion = sigma_eps
    # sigma_eps = (sigma_eps_i * np.sqrt(2))
    sigma_eps_i: 0.26 # Type: float
    
    # Whether to include the noise power spectra in the computation of the 
    # Gaussian covariance matrix.
    noiseless_spectra: False # Type: bool

    # Sigma2_b settings, common to Spaceborne and PyCCL. Can be one of:
    # - full_curved_sky: Use the full- (curved-) sky expression (for Spaceborne only). In this case, the output covmat
    # - from_input_mask: input a mask with path specified by mask_path
    # - polar_cap_on_the_fly: generate a polar cap during the run, with nside specified by nside
    # - null (None): use the flat-sky expression (valid for PyCCL only)
    # - flat_sky: use the flat-sky expression (valid for PyCCL only)
    #   has to be rescaled by fsky
    which_sigma2_b: polar_cap_on_the_fly # Type: str | None

    which_pk_responses: halo_model # Type: str. Options: ['halo_model', 'separate_universe']

    # Which first-order galaxy bias to use in the computation of the counterterms for the gm and gg responses.
    # Can be one of:
    # - 'from_HOD' (from the Halo Occupation Distribution previously initialized)
    # - 'from_input' (from the input tabulated galaxy bias values)/FS2 fit computed in SB
    # TODO probably the FS2 fit option can be deleted altogether
    # TODO use the HOD bias in the whole code!!
    which_b1g_in_resp: from_HOD # Type: str. Options: ['from_HOD', 'from_input']

    # Whether or not to include the second-order galaxy bias in the GCph SU responses
    include_b2g: True # Type: bool
    
    # Whether or not to include the additional terms of Terasawa et al [arXiv:2310.13330] in the halo model responses
    include_terasawa_terms: False # Type: bool

    load_cached_sigma2_b: True # Type: bool. Whether to load the previously computed sigma2_b.
    
    # k grid used for power spectrum and trispectrum computation
    log10_k_min: -5  # Type: float 
    log10_k_max: 2  # Type: float
    k_steps: 200  # Type: int. Around 100 should be enough
    
    z_min: 0.02 # Type: float. SU responses' kmax allow for z_min = 0.016, at most.
    z_max: 3.0 # Type: float
    z_steps: 7000 # Type: int. Number of z steps used for the NG covariance projection. Should be quite high, e.g. 7000
    z_steps_trisp: 50  # Type: int. Number of z steps used to compute the trispectrum - around 50 should be enough

    use_KE_approximation: True # Type: bool

    # Name of the output covariance file. Change to '.npy' to save as npy file.
    cov_filename: cov_{which_ng_cov:s}_{probe:s}_{ndim}.npz # Type: str. 

PyCCL:
    # (from CCL docs): integration method to be used for the Limber integrals.
    # Options:
    # - 'qag_quad' (GSL's qag method backed up by quad when it fails)
    # - 'spline' (the integrand is splined and then integrated analytically).
    # DSnote: note that the former could give errors.
    cov_integration_method: spline # Type: str

    # Whether or not to load the previously computed trispectrum.
    load_cached_tkka: True # Type: bool.
    use_default_k_a_grids: False

    # (from CCL docs): number of points over which to compute the radial kernels (weight functions).
    # See e.g. documentation of https://ccl.readthedocs.io/en/latest/api/pyccl.tracers.html#pyccl.tracers.NumberCountsTracer
    n_samples_wf: 1000 # Type: int

    # precision parameters for splines and numerical integration, described in
    # https://ccl.readthedocs.io/en/latest/source/notation_and_other_cosmological_conventions.html#controlling-splines-and-numerical-accuracy.
    spline_params: # Type: dict | None
        A_SPLINE_NA_PK: 240 # Type: int
        K_MAX_SPLINE: 300 # Type: int
    gsl_params: null # Type: dict | None

misc:
    num_threads: 40 # Type: int. How many threads to use for the Julia SSC integral with @tturbo

    # How many integrals to compute at once for the  numerical integration of
    # the sigma^2_b(z_1, z_2) function with pylevin. 
    # IMPORTANT NOTE: in case of memory issues, (i.e., if you notice the code crashing
    # while computing sigma2_b), decrease this or num_threads.
    levin_batch_size: 1000 # Type: int. 

    # some sanity checks on the covariance matrix. These could take a while to run.
    test_numpy_inversion: False # Type: bool. Test for errors in np.linalg.inv
    test_condition_number: False # Type: bool. Check if condition number is above 1e10
    test_cholesky_decomposition: False # Type: bool. Test if cholesky decomposition fails
    test_symmetry: False # Type: bool. Test if covariance matrix is symmetric (cov = cov.T)

<<<<<<< HEAD
    output_path: ./output # Type: str. Path to the output directory
=======
    output_path: ./output # Type: str
    save_output_as_benchmark: True # Type: bool. For testing purposes
    bench_filename: ../Spaceborne_bench/output_G{g_code:s}_SSC{ssc_code:s}_cNG{cng_code:s}_KE{use_KE:s}_resp{which_pk_responses:s}_b1g{which_b1g_in_resp:s}_bigchanges
    # Type: str. For testing purposes
>>>>>>> 8b5e1f06
<|MERGE_RESOLUTION|>--- conflicted
+++ resolved
@@ -137,11 +137,7 @@
 covariance:
     G: True # Type: bool. Enable/disable the Gaussian covariance term.
     SSC: True # Type: bool. Enable/disable the super-sample covariance (SSC) term
-<<<<<<< HEAD
     cNG: False # Type: bool. Enable/disable the connected non-Gaussian (cNG) covariance term
-=======
-    cNG: True # Type: bool. Enable/disable the connected non-Gaussian (cNG) covariance term
->>>>>>> 8b5e1f06
 
     # Choose whether to use the upper ('triu') or lower ('tril') triangle
     # of the auto-probe (LL, GG) zbins (C_{ij}(\ell)^AA = C_{ji}(\ell)^AA).
@@ -264,12 +260,9 @@
     test_condition_number: False # Type: bool. Check if condition number is above 1e10
     test_cholesky_decomposition: False # Type: bool. Test if cholesky decomposition fails
     test_symmetry: False # Type: bool. Test if covariance matrix is symmetric (cov = cov.T)
-
-<<<<<<< HEAD
-    output_path: ./output # Type: str. Path to the output directory
-=======
-    output_path: ./output # Type: str
-    save_output_as_benchmark: True # Type: bool. For testing purposes
-    bench_filename: ../Spaceborne_bench/output_G{g_code:s}_SSC{ssc_code:s}_cNG{cng_code:s}_KE{use_KE:s}_resp{which_pk_responses:s}_b1g{which_b1g_in_resp:s}_bigchanges
-    # Type: str. For testing purposes
->>>>>>> 8b5e1f06
+    test_numpy_inversion: False # Type: bool. Test for errors in np.linalg.inv
+    test_condition_number: False # Type: bool. Check if condition number is above 1e10
+    test_cholesky_decomposition: False # Type: bool. Test if cholesky decomposition fails
+    test_symmetry: False # Type: bool. Test if covariance matrix is symmetric (cov = cov.T)
+
+    output_path: ./output # Type: str. Path to the output directory