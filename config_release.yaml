--- conflicted
+++ resolved
@@ -293,11 +293,7 @@
         z_grid_tkka_max: 6
         k_grid_tkka_min: 1.e-5
         k_grid_tkka_max: 1.e+2
-<<<<<<< HEAD
         z_grid_tkka_steps_SSC: 20
-=======
-        z_grid_tkka_steps_SSC: 200
->>>>>>> 90c17bad
         k_grid_tkka_steps_SSC: 1024
         z_grid_tkka_steps_cNG: 100
         k_grid_tkka_steps_cNG: 512
@@ -329,13 +325,7 @@
         k_steps_sigma2: 20_000 # TODO can I lower this? double bessel integral...
         z_min_ssc_integrands: 0.01
         z_max_ssc_integrands: 3.
-<<<<<<< HEAD
         z_steps_ssc_integrands: 50 # this should be high because I have to trace the spikes in sigma2
-=======
-        z_steps_ssc_integrands: 1000 # this should be high because I have to trace the spikes in sigma2
-
-        z_steps_sigma2: 2899 # TODO delete this
->>>>>>> 90c17bad
 
         load_precomputed_sigma2: True
         sigma2_b_filename: "{ROOT:s}/common_data/Spaceborne/jobs/SPV3/output/Flagship_2/sigma2_b/sigma2_b_zmin{zmin:.1e}_zmax{zmax:.1e}_zsteps{zsteps:d}_log10kmin{log10kmin:.1e}_log10kmax{log10kmax:.1e}_ksteps{ksteps:d}.npy"
