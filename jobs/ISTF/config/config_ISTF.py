--- conflicted
+++ resolved
@@ -199,17 +199,10 @@
         # z_grid min and max should probably coincide. play around with steps to find the minimum number        
         'z_grid_tkka_min': 0.,
         'z_grid_tkka_max': 6,
-<<<<<<< HEAD
-        'z_grid_tkka_steps': 100,
-        'k_grid_tkka_min': 1e-5,
-        'k_grid_tkka_max': 1e2,
-        'k_grid_tkka_steps': 512,
-=======
         'z_grid_tkka_steps': 200,
         'k_grid_tkka_min': 1e-5,
         'k_grid_tkka_max': 1e2,
         'k_grid_tkka_steps': 1024,
->>>>>>> bf25de5f
         
         'z_grid_min': 0.001,
         'z_grid_max': 3,
