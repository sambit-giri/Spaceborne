import sys
import numpy as np
import yaml

import os
ROOT = os.getenv('ROOT')
DATA_ROOT = f'{ROOT}/common_data/Spaceborne/jobs/ISTF'


sys.path.append(f'{ROOT}/Spaceborne')
import bin.check_specs as utils

# * notes for cluster/full ccl runs:
# * check that in the main you're only looping over PyCCL 
# * lmax_WL and the others should be set to 3000 for the moment
# * set correct file prefix (e.g. sigma2_mask)
# * jan_2024 folder
# * mpl.use('Agg') in the main

fm_and_cov_suffix = '_cNGfix'


with open(f'{ROOT}/Spaceborne/common_cfg/ISTF_fiducial_params.yml') as f:
    fid_pars_dict = yaml.load(f, Loader=yaml.FullLoader)
fid_pars_dict_for_fm = fid_pars_dict['FM_ordered_params']  # necessary for FM handling

which_input_files = 'cl14may'  # which input files to use
which_forecast = 'ISTF'
fsky, GL_or_LG, ind_ordering, cl_folder = utils.get_specs(which_forecast)

cl_BNT_transform = False
cov_BNT_transform = False
deriv_BNT_transform = False

cl_ell_cuts = False
cov_ell_cuts = False
deriv_ell_cuts = False

if cl_BNT_transform or cov_BNT_transform or deriv_BNT_transform:
    BNT_transform = True
else:
    BNT_transform = False

if cl_ell_cuts or cov_ell_cuts or deriv_ell_cuts:
    ell_cuts = True
else:
    ell_cuts = False

if cl_ell_cuts:
    assert cov_ell_cuts is False, 'if you want to apply ell cuts to the cls, you cannot apply them to the cov'
    assert deriv_ell_cuts, 'if you want to apply ell cuts to the cls, you hould also apply them to the derivatives'

if cov_ell_cuts:
    assert cl_ell_cuts is False, 'if you want to apply ell cuts to the cov, you cannot apply them to the cls'
    assert deriv_ell_cuts, 'if you want to apply ell cuts to the cov, you hould also apply them to the derivatives'

use_sylvains_deltas = False
use_WA = False
if which_input_files == 'cl14may':
    cl_folder = f'{ROOT}/common_data/vincenzo/14may/CijDers/' + '{EP_or_ED:s}{zbins:02d}'
    cl_filename = 'Cij{probe:s}-GR-Flat-eNLA-NA.dat'
    gal_bias_prefix = 'bL'
    derivatives_folder = f'{ROOT}/common_data/vincenzo/14may/CijDers/' + '{EP_or_ED:s}{zbins:02d}'
    derivatives_suffix = '-GR-Flat-eNLA-NA'
elif which_input_files == 'cl15gen':
    cl_folder = f'{ROOT}/common_data/vincenzo/thesis_data/Cij_tesi/new_names'
    cl_filename = 'Cij{probe:s}-N4TB-GR-eNLA.dat'
    gal_bias_prefix = 'b'
    derivatives_folder = f'{ROOT}/common_data/vincenzo/thesis_data/Cij_derivatives_tesi/new_names'
    derivatives_suffix = '-N4TB-GR-eNLA'
elif which_input_files == 'SSC_comparison_updated':
    # settings for SSC comparison (aka 'sylvain'):
    # survey_area_deg2 = 15469.86  # deg^2
    use_WA: False
    use_sylvains_deltas = True
    GL_or_LG = 'GL'
    triu_tril = 'triu'
    cl_folder = 'SPV3'

general_cfg = {
    'fid_yaml_path': f'{ROOT}/Spaceborne/common_cfg/ISTF_fiducial_params.yml',

    'fid_pars_dict': fid_pars_dict,
    'which_input_files': which_input_files,
    'which_forecast': which_forecast,

    'ell_min': 10,
    'ell_max_WL': 3000,
    'ell_max_GC': 3000,
    'ell_max_XC': 3000,
    'ell_max_3x2pt': 3000,
    'zbins': 10,
    'zbins_list': None,
    'EP_or_ED': 'EP',
    'n_probes': 2,
    'nbl_WL': 20,
    'nbl_GC': 20,
    'nbl_3x2pt': 20,
    'use_WA': use_WA,  # ! xxx
    'save_cls_3d': False,
    'save_rls_3d': False,

    'has_rsd': False,
    'has_magnification_bias': False,
    'bias_function': 'analytical',  # 'analytical', 'leporifit', 'pocinofit'
    'bias_model': 'step-wise',  # 'step-wise', 'constant', 'linint', 'ones'

    'ell_cuts': ell_cuts,

    'cl_BNT_transform': cl_BNT_transform,
    'BNT_transform': BNT_transform,
    'cl_folder': cl_folder,
    'rl_folder': f'{ROOT}/common_data/vincenzo/Pk_responses_2D/' + '{EP_or_ED:s}{zbins:02d}',
    'cl_filename': cl_filename,
    'rl_filename': 'rij{probe:s}corr-istf-alex.dat',

    'test_against_benchmarks': False,
}

if general_cfg['ell_max_WL'] == general_cfg['ell_max_GC']:
    general_cfg['use_WA'] = False

covariance_cfg = {
    'triu_tril': 'triu',
    'row_col_major': 'row-major',
    'block_index': 'ell',
    'GL_or_LG': GL_or_LG,

    'which_probe_response': 'variable',
    'response_const_value': None,  # it used to be 4 for a constant probe response, which this is wrong

    'fsky': fsky,
    'ng': 30,
    'ng_folder': None,
    'ng_filename': None,
    'sigma_eps2': 0.3 ** 2,
    'use_sylvains_deltas': use_sylvains_deltas,

    'nofz_folder': f'{ROOT}/CLOE_validation/data/n_of_z',
    'nofz_filename': 'nzTabISTF.dat',

    'cov_BNT_transform': cov_BNT_transform,
    'cov_ell_cuts': cov_ell_cuts,

    'compute_covmat': True,
    'compute_SSC': True,
    'compute_cov_6D': False,

    'save_cov': False,
    'cov_file_format': 'npz',  # or npy
    'save_cov_dat': False,  # this is the format used by Vincenzo

    # in cov_dict
    'save_cov_2D': False,
    'save_cov_4D': False,
    'save_cov_6D': False,  # or 10D for the 3x2pt
    'save_cov_GO': False,
    'save_cov_GS': False,
    'save_cov_SSC': False,
    'save_2DCLOE': False,  # outermost loop is on the probes

    'cov_folder': f'{DATA_ROOT}/output/{which_input_files}/' + 'covmat/{SSC_code:s}',
    'cov_filename': 'covmat_{which_cov:s}_{probe:s}_lmax{ell_max:d}_nbl{nbl:d}_zbins{EP_or_ED:s}{zbins:02d}_{ndim:d}D',

    'SSC_code': 'PyCCL',  # ! PySSC or PyCCL or Spaceborne or OneCovariance

    'PySSC_cfg': {
        'which_ng_cov': 'SSC',
    },

    'PyCCL_cfg': {
        'probe': '3x2pt',
        'which_ng_cov': ('SSC', 'cNG'),

        'load_precomputed_cov': False,
        'save_cov': True,

        'load_precomputed_tkka': False,
<<<<<<< HEAD
        'save_tkka': False,
=======
        'save_tkka': True,
>>>>>>> 7a9969b4
        'tkka_path': f'{DATA_ROOT}/output/{which_input_files}/covmat/PyCCL/jan_2024',
        
        'cov_path': f'{DATA_ROOT}/output/{which_input_files}/covmat/PyCCL/jan_2024',
        'cov_filename': 'cov_{which_ng_cov:s}_pyccl_{probe_a:s}{probe_b:s}{probe_c:s}{probe_d:s}_4D_'
                        'nbl{nbl:d}_ellmax{lmax:d}_zbins{EP_or_ED:s}{zbins:02d}' + fm_and_cov_suffix + '.npz',
                        
        'which_sigma2_B': 'mask',  # 'mask' or 'spaceborne' or None
        # if passing a mask power spectrum
        'area_deg2_mask': 15000,
        'nside_mask': 2048,
        'ell_mask_filename': ROOT + '/common_data/mask/ell_circular_1pole_{area_deg2:d}deg2_nside{nside:d}.npy',
        'cl_mask_filename': ROOT + '/common_data/mask/Cell_circular_1pole_{area_deg2:d}deg2_nside{nside:d}.npy',
        # if passing sigmaB from file
        'z_grid_sigma2_B_filename': ROOT + '/exact_SSC/output/sigma2/z_grid_sigma2_B_ccl_ISTF.npy',
        'sigma2_B_filename': ROOT + '/exact_SSC/output/sigma2/sigma2_B_ccl_ISTF.npy',
        # this is the filename suffix for the sigma2_B file saved directly from cov_SSC in CCL
        'sigma2_suffix': 'mask',

        'use_HOD_for_GCph': True,  # ! this must be True, incorrect results for GCph!!

        # z_grid min and max should probably coincide. play around with steps to find the minimum number        
        'z_grid_tkka_min': 0.,
        'z_grid_tkka_max': 6,
        'z_grid_tkka_steps': 4,
        'k_grid_tkka_min': 1e-5,
        'k_grid_tkka_max': 1e2,
        'k_grid_tkka_steps': 8,
        
        'z_grid_min': 0.001,
        'z_grid_max': 3,
        'z_grid_steps': 1000,
        'n_samples_wf': 1000,
        
    },

    'Spaceborne_cfg': {
        'which_ng_cov': ('SSC', 'cNG'),
        # in this case it is only possible to load precomputed arrays, I have to compute the integral with Julia
        'load_precomputed_cov': True,
        'cov_path': f'{DATA_ROOT}/output/{which_input_files}/covmat/Spaceborne',
        'cov_filename': 'cov_{which_ng_cov:s}_spaceborne_{probe_a:s}{probe_b:s}{probe_c:s}{probe_d:s}_4D_nbl{nbl:d}_ellmax{lmax:d}'
                        '_zbins{EP_or_ED:s}{zbins:02d}_zsteps{z_steps_sigma2:d}_k{k_txt_label:s}'
                        '_convention{cl_integral_convention:s}.npy',

        # settings for sigma2
        'cl_integral_convention': 'PySSC',  # or Euclid, but gives same results as it should!!! TODO remove this
        'k_txt_label': '1overMpc',
        'use_precomputed_sigma2': True,  # still need to understand exactly where to call/save this
        'z_min_sigma2': 0.001,
        'z_max_sigma2': 3,
        'z_steps_sigma2': 3000,
        'log10_k_min_sigma2': -4,
        'log10_k_max_sigma2': 1,
        'k_steps_sigma2': 20_000,
    },
    
    'OneCovariance_cfg': {
        'which_ng_cov': ('SSC', 'cNG', ),
        'load_precomputed_cov': True,  # this must be True for OneCovariance
        'use_OneCovariance_Gaussian': False,
        
        # 'cov_path': f'{DATA_ROOT}/output/{which_input_files}/covmat/OneCovariance',
        'cov_path': f'{ROOT}/OneCovariance/output_ISTF_v2',
        'cov_filename': 'cov_{which_ng_cov:s}_onecovariance_{probe_a:s}{probe_b:s}{probe_c:s}{probe_d:s}_4D_'
                        'nbl{nbl:d}_ellmax{lmax:d}_zbins{EP_or_ED:s}{zbins:02d}.npz',
    }
    
}

Sijkl_cfg = {
    'wf_input_folder': f'{ROOT}/common_data/everyones_WF_from_Gdrive/davide/' + 'nz{nz:d}/gen2022',
    'wf_WL_input_filename': 'wil_dav_IA{has_IA:s}_{normalization:s}_nz{nz:d}_bia{bIA:.02f}.txt',
    'wf_GC_input_filename': 'wig_dav_{normalization:s}_nz{nz:d}.txt',
    'wf_normalization': 'IST',
    'nz': 10_000,
    'has_IA': True,  # whether to include IA in the WF used to compute Sijkl

    'Sijkl_folder': f'{ROOT}/common_data/Sijkl',
    'Sijkl_filename': 'Sijkl_WFdavide_nz{nz:d}_IA_3may.npy',
    'load_precomputed_sijkl': True,  # try to load precomputed Sijkl from Sijkl_folder, if it altready exists
    'save_sijkl': False,  # save the computed Sijkl in Sijkl_folder
    # TODO update to new version of pyssc, check if this the agreement
}

# dictionaries of cosmological parameters' names and values
param_names_dict = {
    'cosmo': ["Om", "Ob", "wz", "wa", "h", "ns", "s8"],
    'IA': ["Aia", "eIA", "bIA"],
    'galaxy_bias': [f'{gal_bias_prefix}{zbin_idx:02d}' for zbin_idx in range(1, general_cfg['zbins'] + 1)],
}
# fiducial values
fiducials_dict = {
    'cosmo': [fid_pars_dict_for_fm['Om_m0'], fid_pars_dict_for_fm['Om_b0'], fid_pars_dict_for_fm['w_0'],
              fid_pars_dict_for_fm['w_a'],
              fid_pars_dict_for_fm['h'], fid_pars_dict_for_fm['n_s'], fid_pars_dict_for_fm['sigma_8']],
    'IA': [fid_pars_dict_for_fm['A_IA'], fid_pars_dict_for_fm['eta_IA'],
           fid_pars_dict_for_fm['beta_IA']],
    'galaxy_bias': [fid_pars_dict_for_fm[f'b{zbin:02d}_photo'] for zbin in range(1, general_cfg['zbins'] + 1)],
}

param_names_3x2pt = param_names_dict['cosmo'] + param_names_dict['IA'] + param_names_dict['galaxy_bias']
# this needs to be done outside the dictionary creation
fiducials_3x2pt = np.concatenate((fiducials_dict['cosmo'], fiducials_dict['IA'], fiducials_dict['galaxy_bias']))
assert len(param_names_3x2pt) == len(fiducials_3x2pt), "the fiducial values list and parameter names should have the " \
                                                       "same length"

FM_cfg = {
    'compute_FM': True,

    'param_names_dict': param_names_dict,
    'fiducials_dict': fiducials_dict,
    'nparams_tot': len(param_names_3x2pt),  # total (cosmo + nuisance) number of parameters
    'param_names_3x2pt': param_names_3x2pt,  # ! for the time being, these are defined in the main and then passed here

    'save_FM_txt': False,
    'save_FM_dict': False,

    'load_preprocess_derivatives': False,
    'derivatives_folder': derivatives_folder,
    'derivatives_prefix': 'dCij{probe:s}d',
    'derivatives_suffix': derivatives_suffix,

    'derivatives_BNT_transform': deriv_BNT_transform,
    'deriv_ell_cuts': deriv_ell_cuts,

    'fm_folder': str(DATA_ROOT) + f'/output/{which_input_files}/' + 'FM/{SSC_code:s}',
    'FM_txt_filename': 'FM_{probe:s}_{which_cov:s}_lmax{ell_max:d}_nbl{nbl:d}_zbins{EP_or_ED:s}{zbins:02}',
    'FM_dict_filename': 'FM_dict_zbins{EP_or_ED:s}{zbins:02}' + fm_and_cov_suffix,

    'test_against_benchmarks': True,
    'FM_file_format': 'txt',
}<|MERGE_RESOLUTION|>--- conflicted
+++ resolved
@@ -176,11 +176,7 @@
         'save_cov': True,
 
         'load_precomputed_tkka': False,
-<<<<<<< HEAD
         'save_tkka': False,
-=======
-        'save_tkka': True,
->>>>>>> 7a9969b4
         'tkka_path': f'{DATA_ROOT}/output/{which_input_files}/covmat/PyCCL/jan_2024',
         
         'cov_path': f'{DATA_ROOT}/output/{which_input_files}/covmat/PyCCL/jan_2024',
