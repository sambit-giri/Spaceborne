import argparse
import os
import pprint
import sys
import time
import warnings
from copy import deepcopy
from functools import partial
from importlib.util import find_spec

import matplotlib.cm as cm
import matplotlib.pyplot as plt
import numpy as np
import yaml
from scipy.interpolate import CubicSpline, RectBivariateSpline
from spaceborne import (
    bnt,
    cl_utils,
    config_checker,
    cosmo_lib,
    mask_utils,
    ell_utils,
    pyccl_interface,
    responses,
    sigma2_SSC,
    wf_cl_lib,
)
from spaceborne import covariance as sb_cov
from spaceborne import onecovariance_interface as oc_interface
from spaceborne import sb_lib as sl

try:
    import pyfiglet

    text = 'Spaceborne'
    ascii_art = pyfiglet.figlet_format(text, font='slant')
    print(ascii_art)
except ImportError:
    pass


# Get the current script's directory
# current_dir = Path(__file__).resolve().parent
# parent_dir = current_dir.parent

warnings.filterwarnings(
    'ignore',
    message='.*FigureCanvasAgg is non-interactive, and thus cannot be shown.*',
    category=UserWarning,
)

pp = pprint.PrettyPrinter(indent=4)
script_start_time = time.perf_counter()

# use the _dev config in the develop branch!
# _config_path = 'config_dev.yaml' if os.path.exists('config_dev.yaml') else 'config.yaml'
_config_path = '/home/davide/Documenti/Lavoro/Programmi/Spaceborne_bench//output_GSpaceborne_SSCSpaceborne_cNGPyCCL_KETrue_resphalo_model_b1gfrom_input_bigchanges.yaml'


def load_config():
    # Check if we're running in a Jupyter environment (or interactive mode)
    if 'ipykernel_launcher.py' in sys.argv[0]:
        # Running interactively, so use default config file
        config_path = _config_path

    else:
        parser = argparse.ArgumentParser(description='Spaceborne')
        parser.add_argument(
            '--config',
            type=str,
            help='Path to the configuration file',
            required=False,
            default=_config_path,
        )
        parser.add_argument(
            '--show_plots',
            action='store_true',
            help='Show plots if specified',
            required=False,
        )
        args = parser.parse_args()
        config_path = args.config

    # Only switch to Agg if not running interactively and --show_plots is not specified.
    if 'ipykernel_launcher.py' not in sys.argv[0] and '--show_plots' not in sys.argv:
        import matplotlib

        matplotlib.use('Agg')

    with open(config_path) as f:
        cfg = yaml.safe_load(f)

    return cfg


cfg = load_config()


# some convenence variables, just to make things more readable
h = cfg['cosmology']['h']
galaxy_bias_fit_fiducials = np.array(cfg['C_ell']['galaxy_bias_fit_coeff'])
magnification_bias_fit_fiducials = np.array(
    cfg['C_ell']['magnification_bias_fit_coeff']
)
<<<<<<< HEAD
# this has the same length as ngal_sources, as checked below
zbins = len(cfg['nz']['ngal_lenses'])
ell_max_WL = cfg['ell_binning']['ell_max_WL']
ell_max_GC = cfg['ell_binning']['ell_max_GC']
ell_max_3x2pt = cfg['ell_binning']['ell_max_3x2pt']
nbl_WL_opt = cfg['ell_binning']['nbl_WL_opt']
=======
dzWL_fiducial = cfg['nz']['dzWL']
dzGC_fiducial = cfg['nz']['dzGC']
nz_gaussian_smoothing = cfg['nz'][
    'nz_gaussian_smoothing'
]  # does not seem to have a large effect...
nz_gaussian_smoothing_sigma = cfg['nz']['nz_gaussian_smoothing_sigma']
shift_nz = cfg['nz']['shift_nz']
normalize_shifted_nz = cfg['nz']['normalize_shifted_nz']
zbins = len(
    cfg['nz']['ngal_lenses']
)  # this has the same length as ngal_sources, as checked below
>>>>>>> 8b5e1f06
triu_tril = cfg['covariance']['triu_tril']
row_col_major = cfg['covariance']['row_col_major']
which_sigma2_b = cfg['covariance']['which_sigma2_b']
probe_ordering = cfg['covariance']['probe_ordering']
GL_OR_LG = probe_ordering[1][0] + probe_ordering[1][1]
output_path = cfg['misc']['output_path']
clr = cm.rainbow(np.linspace(0, 1, zbins))

if not os.path.exists(output_path):
    raise FileNotFoundError(
        f'Output path {output_path} does not exist. '
        'Please create it before running the script.'
    )
for subdir in ['cache', 'cache/trispectrum/SSC', 'cache/trispectrum/cNG']:
    os.makedirs(f'{output_path}/{subdir}', exist_ok=True)

# ! START HARDCODED OPTIONS/PARAMETERS
use_h_units = False  # whether or not to normalize Megaparsecs by little h
nbl_3x2pt_oc = 500  # number of ell bins over which to compute the Cls passed to OC
# for the Gaussian covariance computation
k_steps_sigma2 = 20_000
k_steps_sigma2_levin = 300
shift_nz_interpolation_kind = 'linear'  # TODO this should be spline

# whether or not to symmetrize the covariance probe blocks when
# reshaping it from 4D to 6D.
# Useful if the 6D cov elements need to be accessed directly, whereas if
# the cov is again reduced to 4D or 2D.
# Can be set to False for a significant speedup
symmetrize_output_dict = {
    ('L', 'L'): False,
    ('G', 'L'): False,
    ('L', 'G'): False,
    ('G', 'G'): False,
}
unique_probe_comb = [
    [0, 0, 0, 0],
    [0, 0, 1, 0],
    [0, 0, 1, 1],
    [1, 0, 1, 0],
    [1, 0, 1, 1],
    [1, 1, 1, 1],
]
probename_dict = {0: 'L', 1: 'G'}

# these are configs which should not be visible to the user
cfg['OneCovariance'] = {}
cfg['ell_cuts'] = {}
cfg['covariance']['n_probes'] = 2
cfg['covariance']['G_code'] = 'Spaceborne'
cfg['covariance']['SSC_code'] = 'Spaceborne'
cfg['covariance']['cNG_code'] = 'PyCCL'
cfg['OneCovariance']['precision_settings'] = 'default'
cfg['OneCovariance']['path_to_oc_executable'] = '/home/davide/Documenti/Lavoro/Programmi/OneCovariance/covariance.py'  # fmt: skip
cfg['OneCovariance']['path_to_oc_ini'] = './input/config_3x2pt_pure_Cell_general.ini'
cfg['OneCovariance']['consistency_checks'] = False
# cfg['misc']['save_output_as_benchmark'] = False
# cfg['misc']['bench_filename'] = (
# '../Spaceborne_bench/output_G{g_code:s}_SSC{ssc_code:s}_cNG{cng_code:s}_KE{use_KE:s}_resp{which_pk_responses:s}_b1g{which_b1g_in_resp:s}_newtest'
# )
cfg['ell_cuts']['apply_ell_cuts'] = False  # Type: bool
cfg['ell_cuts']['center_or_min'] = (
    'center'  # Type: str. Cut if the bin *center* or the bin *lower edge* is larger than ell_max[zi, zj]
)
cfg['ell_cuts']['cl_ell_cuts'] = False  # Type: bool
cfg['ell_cuts']['cov_ell_cuts'] = False  # Type: bool
cfg['ell_cuts']['kmax_h_over_Mpc_ref'] = (
    1.0  # Type: float. This is used when ell_cuts is False, also...?
)
cfg['ell_cuts']['kmax_h_over_Mpc_list'] = [0.1, 0.16681005, 0.27825594, 0.46415888, 0.77426368, 1.29154967, 2.15443469, 3.59381366, 5.9948425, 10.0,]  # fmt: skip
cfg['nz']['shift_nz'] = True
cfg['nz']['dzWL'] = [-0.008848, 0.051368, 0.059484]
cfg['nz']['dzGC'] = [-0.008848, 0.051368, 0.059484]
cfg['nz']['normalize_shifted_nz'] = True
cfg['nz']['nz_gaussian_smoothing'] = False
cfg['nz']['nz_gaussian_smoothing_sigma'] = 2
cfg['nz']['plot_nz_tocheck'] = True
# ! END HARDCODED OPTIONS/PARAMETERS

# some of the configs have been defined here...
dzWL_fiducial = cfg['nz']['dzWL']
dzGC_fiducial = cfg['nz']['dzGC']
shift_nz = cfg['nz']['shift_nz']
normalize_shifted_nz = cfg['nz']['normalize_shifted_nz']
n_probes = cfg['covariance']['n_probes']


# ! set non-gaussian cov terms to compute
cov_terms_list = []
if cfg['covariance']['G']:
    cov_terms_list.append('G')
if cfg['covariance']['SSC']:
    cov_terms_list.append('SSC')
if cfg['covariance']['cNG']:
    cov_terms_list.append('cNG')
cov_terms_str = ''.join(cov_terms_list)

compute_oc_g, compute_oc_ssc, compute_oc_cng = False, False, False
compute_sb_ssc, compute_sb_cng = False, False
compute_ccl_ssc, compute_ccl_cng = False, False
if cfg['covariance']['G'] and cfg['covariance']['G_code'] == 'OneCovariance':
    compute_oc_g = True
if cfg['covariance']['SSC'] and cfg['covariance']['SSC_code'] == 'OneCovariance':
    compute_oc_ssc = True
if cfg['covariance']['cNG'] and cfg['covariance']['cNG_code'] == 'OneCovariance':
    compute_oc_cng = True

if cfg['covariance']['SSC'] and cfg['covariance']['SSC_code'] == 'Spaceborne':
    compute_sb_ssc = True
if cfg['covariance']['cNG'] and cfg['covariance']['cNG_code'] == 'Spaceborne':
    raise NotImplementedError('Spaceborne cNG not implemented yet')
    compute_sb_cng = True

if cfg['covariance']['SSC'] and cfg['covariance']['SSC_code'] == 'PyCCL':
    compute_ccl_ssc = True
if cfg['covariance']['cNG'] and cfg['covariance']['cNG_code'] == 'PyCCL':
    compute_ccl_cng = True

if cfg['covariance']['use_KE_approximation']:
    cl_integral_convention_ssc = 'Euclid_KE_approximation'
    ssc_integration_type = 'simps_KE_approximation'
else:
    cl_integral_convention_ssc = 'Euclid'
    ssc_integration_type = 'simps'

if use_h_units:
    k_txt_label = 'hoverMpc'
    pk_txt_label = 'Mpcoverh3'
else:
    k_txt_label = '1overMpc'
    pk_txt_label = 'Mpc3'

if not cfg['ell_cuts']['apply_ell_cuts']:
    kmax_h_over_Mpc = cfg['ell_cuts']['kmax_h_over_Mpc_ref']


# ! sanity checks on the configs
# TODO update this when cfg are done
cfg_check_obj = config_checker.SpaceborneConfigChecker(cfg)
cfg_check_obj.run_all_checks()

# ! instantiate CCL object
ccl_obj = pyccl_interface.PycclClass(
    cfg['cosmology'],
    cfg['extra_parameters'],
    cfg['intrinsic_alignment'],
    cfg['halo_model'],
    cfg['PyCCL']['spline_params'],
    cfg['PyCCL']['gsl_params'],
)
# set other useful attributes
ccl_obj.p_of_k_a = 'delta_matter:delta_matter'
ccl_obj.zbins = zbins
ccl_obj.output_path = output_path
ccl_obj.which_b1g_in_resp = cfg['covariance']['which_b1g_in_resp']

# get ccl default a and k grids
a_default_grid_ccl = ccl_obj.cosmo_ccl.get_pk_spline_a()
z_default_grid_ccl = cosmo_lib.a_to_z(a_default_grid_ccl)[::-1]
lk_default_grid_ccl = ccl_obj.cosmo_ccl.get_pk_spline_lk()

if cfg['C_ell']['cl_CCL_kwargs'] is not None:
    cl_ccl_kwargs = cfg['C_ell']['cl_CCL_kwargs']
else:
    cl_ccl_kwargs = {}

if cfg['intrinsic_alignment']['lumin_ratio_filename'] is not None:
    ccl_obj.lumin_ratio_2d_arr = np.genfromtxt(
        cfg['intrinsic_alignment']['lumin_ratio_filename']
    )
else:
    ccl_obj.lumin_ratio_2d_arr = None

# define k_limber function
k_limber_func = partial(
    cosmo_lib.k_limber, cosmo_ccl=ccl_obj.cosmo_ccl, use_h_units=use_h_units
)

# ! define k and z grids used throughout the code (k is in 1/Mpc)
# TODO should zmin and zmax be inferred from the nz tables?
# TODO -> not necessarily true for all the different zsteps
z_grid = np.linspace(  # fmt: skip
    cfg['covariance']['z_min'], 
    cfg['covariance']['z_max'], 
    cfg['covariance']['z_steps']
)  # fmt: skip
z_grid_trisp = np.linspace(
    cfg['covariance']['z_min'],
    cfg['covariance']['z_max'],
    cfg['covariance']['z_steps_trisp'],
)
k_grid = np.logspace(
    cfg['covariance']['log10_k_min'],
    cfg['covariance']['log10_k_max'],
    cfg['covariance']['k_steps'],
)
# in this case we need finer k binning because of the bessel functions
k_grid_s2b_simps = np.logspace(  # fmt: skip
    cfg['covariance']['log10_k_min'], 
    cfg['covariance']['log10_k_max'], 
    k_steps_sigma2
)  # fmt: skip
if len(z_grid) < 250:
    warnings.warn(
        'z_grid is small, at the moment it used to compute various '
        'intermediate quantities',
        stacklevel=2,
    )

zgrid_str = (
    f'zmin{cfg["covariance"]["z_min"]}_zmax{cfg["covariance"]["z_max"]}'
    f'_zsteps{cfg["covariance"]["z_steps"]}'
)

# ! do the same for CCL - i.e., set the above in the ccl_obj with little variations
# ! (e.g. a instead of z)
# TODO I leave the option to use a grid for the CCL, but I am not sure if it is needed
z_grid_tkka_SSC = z_grid_trisp
z_grid_tkka_cNG = z_grid_trisp
ccl_obj.a_grid_tkka_SSC = cosmo_lib.z_to_a(z_grid_tkka_SSC)[::-1]
ccl_obj.a_grid_tkka_cNG = cosmo_lib.z_to_a(z_grid_tkka_cNG)[::-1]
ccl_obj.logn_k_grid_tkka_SSC = np.log(k_grid)
ccl_obj.logn_k_grid_tkka_cNG = np.log(k_grid)

# check that the grid is in ascending order
if not np.all(np.diff(ccl_obj.a_grid_tkka_SSC) > 0):
    raise ValueError('a_grid_tkka_SSC is not in ascending order!')
if not np.all(np.diff(ccl_obj.a_grid_tkka_cNG) > 0):
    raise ValueError('a_grid_tkka_cNG is not in ascending order!')
if not np.all(np.diff(z_grid) > 0):
    raise ValueError('z grid is not in ascending order!')
if not np.all(np.diff(z_grid_trisp) > 0):
    raise ValueError('z grid is not in ascending order!')

if cfg['PyCCL']['use_default_k_a_grids']:
    ccl_obj.a_grid_tkka_SSC = a_default_grid_ccl
    ccl_obj.a_grid_tkka_cNG = a_default_grid_ccl
    ccl_obj.logn_k_grid_tkka_SSC = lk_default_grid_ccl
    ccl_obj.logn_k_grid_tkka_cNG = lk_default_grid_ccl

# build the ind array and store it into the covariance dictionary
zpairs_auto, zpairs_cross, zpairs_3x2pt = sl.get_zpairs(zbins)
ind = sl.build_full_ind(triu_tril, row_col_major, zbins)
ind_auto = ind[:zpairs_auto, :].copy()
ind_cross = ind[zpairs_auto : zpairs_cross + zpairs_auto, :].copy()
ind_dict = {('L', 'L'): ind_auto, ('G', 'L'): ind_cross, ('G', 'G'): ind_auto}

# ! ====================================================================================
# ! ====================================================================================
# ! ====================================================================================
# ! ================================= BEGIN MAIN BODY ==================================

# ! 1. Mask
mask_obj = mask_utils.Mask(cfg['mask'])
mask_obj.process()
if hasattr(mask_obj, 'mask'):
    import healpy as hp
    hp.mollview(mask_obj.mask, cmap='inferno_r')


# ! 2. Redshift distributions
# The shape of these input files should be `(zpoints, zbins + 1)`, with `zpoints` the
# number of points over which the distribution is measured and zbins the number of
# redshift bins. The first column should contain the redshifts values.
# We also define:
# - `nz_full`: nz table including a column for the z values
# - `nz`:      nz table excluding a column for the z values
# - `nz_original`: nz table as imported (it may be subjected to shifts later on)
nz_src_tab_full = np.genfromtxt(cfg['nz']['nz_sources_filename'])
nz_lns_tab_full = np.genfromtxt(cfg['nz']['nz_lenses_filename'])
zgrid_nz_src = nz_src_tab_full[:, 0]
zgrid_nz_lns = nz_lns_tab_full[:, 0]
nz_src = nz_src_tab_full[:, 1:]
nz_lns = nz_lns_tab_full[:, 1:]

# nz may be subjected to a shift
nz_unshifted_src = nz_src
nz_unshifted_lns = nz_lns

# ! 3. \ell binning
ell_obj = ell_utils.EllBinning(cfg)
ell_obj.build_ell_bins()

# private cfg dictionary. This serves a couple different purposeses:
# 1. To store and pass hardcoded parameters in a convenient way
# 2. To make the .format() more compact
pvt_cfg = {
    'zbins': zbins,
    'ind': ind,
    'probe_ordering': probe_ordering,
    'which_ng_cov': cov_terms_str,
    'cov_terms_list': cov_terms_list,
    'GL_OR_LG': GL_OR_LG,
    'symmetrize_output_dict': symmetrize_output_dict,
    'use_h_units': use_h_units,
    'z_grid': z_grid,
}


# ! START SCALE CUTS: for these, we need to:
# 1. Compute the BNT. This is done with the raw, or unshifted n(z), but only for
# the purpose of computing the ell cuts - the rest of the code uses a BNT matrix
# from the shifted n(z) - see also comment below.
# 2. compute the kernels for the un-shifted n(z) (for consistency)
# 3. bnt-transform these kernels (for lensing, it's only the gamma kernel),
# and use these to:
# 4. compute the z means
# 5. compute the ell cuts

# ! shift and set nz
if shift_nz:
    nz_src = wf_cl_lib.shift_nz(
        zgrid_nz_src,
        nz_unshifted_src,
        dzWL_fiducial,
        normalize=normalize_shifted_nz,
        plot_nz=False,
        interpolation_kind=shift_nz_interpolation_kind,
        bounds_error=False,
        fill_value=0,
    )
    nz_lns = wf_cl_lib.shift_nz(
        zgrid_nz_lns,
        nz_unshifted_lns,
        dzGC_fiducial,
        normalize=normalize_shifted_nz,
        plot_nz=False,
        interpolation_kind=shift_nz_interpolation_kind,
        bounds_error=False,
        fill_value=0,
    )

ccl_obj.set_nz(
    nz_full_src=np.hstack((zgrid_nz_src[:, None], nz_src)),
    nz_full_lns=np.hstack((zgrid_nz_lns[:, None], nz_lns)),
)
ccl_obj.check_nz_tuple(zbins)

# ! IA
ccl_obj.set_ia_bias_tuple(z_grid_src=z_grid, has_ia=cfg['C_ell']['has_IA'])

# ! galaxy bias
# TODO the alternative should be the HOD gal bias already set in the responses class!!
if cfg['C_ell']['which_gal_bias'] == 'from_input':
    gal_bias_input = np.genfromtxt(cfg['C_ell']['gal_bias_table_filename'])
    ccl_obj.gal_bias_2d, ccl_obj.gal_bias_func = sl.check_interpolate_input_tab(
        input_tab=gal_bias_input, z_grid_out=z_grid, zbins=zbins
    )
    ccl_obj.gal_bias_tuple = (z_grid, ccl_obj.gal_bias_2d)
elif cfg['C_ell']['which_gal_bias'] == 'FS2_polynomial_fit':
    ccl_obj.set_gal_bias_tuple_spv3(
        z_grid_lns=z_grid, magcut_lens=None, poly_fit_values=galaxy_bias_fit_fiducials
    )
else:
    raise ValueError('which_gal_bias should be "from_input" or "FS2_polynomial_fit"')

if np.all(
    [
        np.allclose(ccl_obj.gal_bias_2d[:, 0], ccl_obj.gal_bias_2d[:, zi])
        for zi in range(zbins)
    ]
):
    single_b_of_z = True
else:
    single_b_of_z = False

# ! magnification bias
if cfg['C_ell']['has_magnification_bias']:
    if cfg['C_ell']['which_mag_bias'] == 'from_input':
        mag_bias_input = np.genfromtxt(cfg['C_ell']['mag_bias_table_filename'])
        ccl_obj.mag_bias_2d, ccl_obj.mag_bias_func = sl.check_interpolate_input_tab(
            mag_bias_input, z_grid, zbins
        )
        ccl_obj.mag_bias_tuple = (z_grid, ccl_obj.mag_bias_2d)
    elif cfg['C_ell']['which_mag_bias'] == 'FS2_polynomial_fit':
        ccl_obj.set_mag_bias_tuple(
            z_grid_lns=z_grid,
            has_magnification_bias=cfg['C_ell']['has_magnification_bias'],
            magcut_lens=None,
            poly_fit_values=magnification_bias_fit_fiducials,
        )
    else:
        raise ValueError(
            'which_mag_bias should be "from_input" or "FS2_polynomial_fit"'
        )
else:
    ccl_obj.mag_bias_tuple = None

plt.figure()
for zi in range(zbins):
    plt.plot(z_grid, ccl_obj.gal_bias_2d[:, zi], label=f'$z_{{{zi}}}$')
plt.xlabel(r'$z$')
plt.ylabel(r'$b_{g}(z)$')
plt.legend()


# ! set radial kernel arrays and objects
ccl_obj.set_kernel_obj(cfg['C_ell']['has_rsd'], cfg['PyCCL']['n_samples_wf'])
ccl_obj.set_kernel_arr(
    z_grid_wf=z_grid, has_magnification_bias=cfg['C_ell']['has_magnification_bias']
)

gal_kernel_plt_title = 'galaxy kernel\n(w/o gal bias!)'
ccl_obj.wf_galaxy_arr = ccl_obj.wf_galaxy_wo_gal_bias_arr

# ! compute BNT and z means
if cfg['BNT']['cl_BNT_transform'] or cfg['BNT']['cov_BNT_transform']:
    bnt_matrix = bnt.compute_bnt_matrix(
        zbins, zgrid_nz_src, nz_src, cosmo_ccl=ccl_obj.cosmo_ccl, plot_nz=False
    )
    wf_gamma_ccl_bnt = (bnt_matrix @ ccl_obj.wf_gamma_arr.T).T
    z_means_ll = wf_cl_lib.get_z_means(z_grid, wf_gamma_ccl_bnt)
else:
    bnt_matrix = None
    z_means_ll = wf_cl_lib.get_z_means(z_grid, ccl_obj.wf_gamma_arr)

z_means_gg = wf_cl_lib.get_z_means(z_grid, ccl_obj.wf_galaxy_arr)


# assert np.all(np.diff(z_means_ll) > 0), 'z_means_ll should be monotonically increasing'
# assert np.all(np.diff(z_means_gg) > 0), 'z_means_gg should be monotonically increasing'
# assert np.all(np.diff(z_means_ll_bnt) > 0), (
#     'z_means_ll_bnt should be monotonically increasing '
#     '(not a strict condition, valid only if we do not shift the n(z) in this part)'
# )

# 5. compute the ell cuts
# TODO need to adapt this to the class structure
# ell_cuts_dict = {}
# ellcuts_kw = {
#     'kmax_h_over_Mpc': kmax_h_over_Mpc,
#     'cosmo_ccl': ccl_obj.cosmo_ccl,
#     'zbins': zbins,
#     'h': h,
#     'kmax_h_over_Mpc_ref': cfg['ell_cuts']['kmax_h_over_Mpc_ref'],
# }
# ell_cuts_dict['LL'] = ell_utils.load_ell_cuts(
#     z_values_a=z_means_ll, z_values_b=z_means_ll, **ellcuts_kw
# )
# ell_cuts_dict['GG'] = ell_utils.load_ell_cuts(
#     z_values_a=z_means_gg, z_values_b=z_means_gg, **ellcuts_kw
# )
# ell_cuts_dict['GL'] = ell_utils.load_ell_cuts(
#     z_values_a=z_means_gg, z_values_b=z_means_ll, **ellcuts_kw
# )
# ell_cuts_dict['LG'] = ell_utils.load_ell_cuts(
#     z_values_a=z_means_ll, z_values_b=z_means_gg, **ellcuts_kw
# )
# ell_dict['ell_cuts_dict'] = (
#     ell_cuts_dict  # this is to pass the ell cuts to the covariance module
# )
# ! END SCALE CUTS

wf_cl_lib.plot_nz_src_lns(zgrid_nz_src, nz_src, zgrid_nz_lns, nz_lns, colors=clr)

# convenience variables
wf_delta = ccl_obj.wf_delta_arr  # no bias here either, of course!
wf_gamma = ccl_obj.wf_gamma_arr
wf_ia = ccl_obj.wf_ia_arr
wf_mu = ccl_obj.wf_mu_arr
wf_lensing = ccl_obj.wf_lensing_arr

# plot
wf_names_list = [
    'delta',
    'gamma',
    'ia',
    'magnification',
    'lensing',
    gal_kernel_plt_title,
]
wf_ccl_list = [
    ccl_obj.wf_delta_arr,
    ccl_obj.wf_gamma_arr,
    ccl_obj.wf_ia_arr,
    ccl_obj.wf_mu_arr,
    ccl_obj.wf_lensing_arr,
    ccl_obj.wf_galaxy_arr,
]

plt.figure()
for wf_idx in range(len(wf_ccl_list)):
    for zi in range(zbins):
        plt.plot(z_grid, wf_ccl_list[wf_idx][:, zi], c=clr[zi], alpha=0.6)
    plt.xlabel('$z$')
    plt.ylabel(r'$W_i^X(z)$')
    plt.suptitle(f'{wf_names_list[wf_idx]}')
    plt.tight_layout()
    plt.show()

# compute cls
ccl_obj.cl_ll_3d = ccl_obj.compute_cls(
    ell_obj.ells_WL,
    ccl_obj.p_of_k_a,
    ccl_obj.wf_lensing_obj,
    ccl_obj.wf_lensing_obj,
    cl_ccl_kwargs,
)
ccl_obj.cl_gl_3d = ccl_obj.compute_cls(
    ell_obj.ells_XC,
    ccl_obj.p_of_k_a,
    ccl_obj.wf_galaxy_obj,
    ccl_obj.wf_lensing_obj,
    cl_ccl_kwargs,
)
ccl_obj.cl_gg_3d = ccl_obj.compute_cls(
    ell_obj.ells_GC,
    ccl_obj.p_of_k_a,
    ccl_obj.wf_galaxy_obj,
    ccl_obj.wf_galaxy_obj,
    cl_ccl_kwargs,
)


if cfg['C_ell']['use_input_cls']:
    print('Using input Cls')
    cl_ll_tab = np.genfromtxt(cfg['C_ell']['cl_LL_path'])
    cl_gl_tab = np.genfromtxt(cfg['C_ell']['cl_GL_path'])
    cl_gg_tab = np.genfromtxt(cfg['C_ell']['cl_GG_path'])

    ells_WL, cl_ll_3d = sl.import_cl_tab(cl_ll_tab)
    ells_XC, cl_gl_3d = sl.import_cl_tab(cl_gl_tab)
    ells_GC, cl_gg_3d = sl.import_cl_tab(cl_gg_tab)

    if not np.allclose(ells_WL, ell_obj.ells_WL, atol=0, rtol=1e-5):
        cl_ll_3d_spline = CubicSpline(ells_WL, cl_ll_3d, axis=0)
        cl_ll_3d = cl_ll_3d_spline(ell_obj.ells_WL)

    if not np.allclose(ells_XC, ell_obj.ells_XC, atol=0, rtol=1e-5):
        cl_gl_3d_spline = CubicSpline(ells_XC, cl_gl_3d, axis=0)
        cl_gl_3d = cl_gl_3d_spline(ell_obj.ells_XC)

    if not np.allclose(ells_GC, ell_obj.ells_GC, atol=0, rtol=1e-5):
        cl_gg_3d_spline = CubicSpline(ells_GC, cl_gg_3d, axis=0)
        cl_gg_3d = cl_gg_3d_spline(ell_obj.ells_GC)
        
    warnings.warn('finish checking this, in particular the delta_ells')
    delta_l_WL = np.diff(ells_WL)
    delta_l_GL = np.diff(ells_XC)
    delta_l_GC = np.diff(ells_GC)
    
    # fill the delta_ell à la CosmoSIS
    delta_l_WL = np.insert(delta_l_WL, 0, delta_l_WL[0])
    delta_l_GL = np.insert(delta_l_GL, 0, delta_l_GL[0])
    delta_l_GC = np.insert(delta_l_GC, 0, delta_l_GC[0])

    ccl_obj.cl_ll_3d, ccl_obj.cl_gl_3d, ccl_obj.cl_gg_3d = cl_ll_3d, cl_gl_3d, cl_gg_3d


# ! add multiplicative shear bias
# ! THIS SHOULD NOT BE DONE FOR THE OC Cls!! mult shear bias values are passed
# ! in the .ini file
ccl_obj.cl_ll_3d, ccl_obj.cl_gl_3d = pyccl_interface.apply_mult_shear_bias(
    ccl_obj.cl_ll_3d, ccl_obj.cl_gl_3d, np.array(cfg['C_ell']['mult_shear_bias']), zbins
)
# TODO this simple cut will not work for different binning schemes!
ccl_obj.cl_3x2pt_5d = np.zeros((n_probes, n_probes, ell_obj.nbl_3x2pt, zbins, zbins))
ccl_obj.cl_3x2pt_5d[0, 0, :, :, :] = ccl_obj.cl_ll_3d[:ell_obj.nbl_3x2pt, :, :]
ccl_obj.cl_3x2pt_5d[1, 0, :, :, :] = ccl_obj.cl_gl_3d[:ell_obj.nbl_3x2pt, :, :]
ccl_obj.cl_3x2pt_5d[0, 1, :, :, :] = ccl_obj.cl_gl_3d[:ell_obj.nbl_3x2pt, :, :].transpose(
    0, 2, 1
)
ccl_obj.cl_3x2pt_5d[1, 1, :, :, :] = ccl_obj.cl_gg_3d[:ell_obj.nbl_3x2pt, :, :]

fig, ax = plt.subplots(1, 3)
plt.tight_layout()
for zi in range(zbins):
    zj = zi
    ax[0].loglog(ell_obj.ells_WL, ccl_obj.cl_ll_3d[:, zi, zj], c=clr[zi], marker='.')
    ax[1].loglog(ell_obj.ells_XC, ccl_obj.cl_gl_3d[:, zi, zj], c=clr[zi], marker='.')
    ax[2].loglog(ell_obj.ells_GC, ccl_obj.cl_gg_3d[:, zi, zj], c=clr[zi], marker='.')
ax[0].set_xlabel('$\\ell$')
ax[1].set_xlabel('$\\ell$')
ax[2].set_xlabel('$\\ell$')
ax[0].set_ylabel('$C_{\\ell}$')
plt.show()


# ! BNT transform the cls (and responses?) - it's more complex since I also have to
# ! transform the noise spectra, better to transform directly the covariance matrix
if cfg['BNT']['cl_BNT_transform']:
    print('BNT-transforming the Cls...')
    assert cfg['BNT']['cov_BNT_transform'] is False, (
        'the BNT transform should be applied either to the Cls or to the covariance, '
        'not both'
    )
    cl_ll_3d = cl_utils.cl_BNT_transform(cl_ll_3d, bnt_matrix, 'L', 'L')
    cl_3x2pt_5d = cl_utils.cl_BNT_transform_3x2pt(cl_3x2pt_5d, bnt_matrix)
    warnings.warn('you should probably BNT-transform the responses too!', stacklevel=2)
    if compute_oc_g or compute_oc_ssc or compute_oc_cng:
        raise NotImplementedError('You should cut also the OC Cls')


# ! cut datavectors and responses in the pessimistic case; be carful of WA,
# ! because it does not start from ell_min
if ell_obj.ell_max_WL == 1500:
    warnings.warn(
        'you are cutting the datavectors and responses in the pessimistic case, but is '
        'this compatible with the redshift-dependent ell cuts? Yes, this is an '
        'old warning; nonetheless, check ',
        stacklevel=2,
    )
    raise ValueError('you should check this')
    cl_ll_3d = cl_ll_3d[:ell_obj.nbl_WL, :, :]
    cl_gg_3d = cl_gg_3d[:ell_obj.nbl_GC, :, :]
    cl_3x2pt_5d = cl_3x2pt_5d[:ell_obj.nbl_3x2pt, :, :]

if cfg['ell_cuts']['center_or_min'] == 'center':
    ell_prefix = 'ell'
elif cfg['ell_cuts']['center_or_min'] == 'min':
    ell_prefix = 'ell_edges'
else:
    raise ValueError(
        'cfg["ell_cuts"]["center_or_min"] should be either "center" or "min"'
    )

# ell_dict['idxs_to_delete_dict'] = {
#     'LL': ell_utils.get_idxs_to_delete(
#         ell_dict[f'{ell_prefix}_WL'],
#         ell_cuts_dict['LL'],
#         is_auto_spectrum=True,
#         zbins=zbins,
#     ),
#     'GG': ell_utils.get_idxs_to_delete(
#         ell_dict[f'{ell_prefix}_GC'],
#         ell_cuts_dict['GG'],
#         is_auto_spectrum=True,
#         zbins=zbins,
#     ),
#     'GL': ell_utils.get_idxs_to_delete(
#         ell_dict[f'{ell_prefix}_XC'],
#         ell_cuts_dict['GL'],
#         is_auto_spectrum=False,
#         zbins=zbins,
#     ),
#     'LG': ell_utils.get_idxs_to_delete(
#         ell_dict[f'{ell_prefix}_XC'],
#         ell_cuts_dict['LG'],
#         is_auto_spectrum=False,
#         zbins=zbins,
#     ),
#     '3x2pt': ell_utils.get_idxs_to_delete_3x2pt(
#         ell_dict[f'{ell_prefix}_3x2pt'], ell_cuts_dict, zbins, cfg['covariance']
#     ),
# }

# ! 3d cl ell cuts (*after* BNT!!)
# TODO here you could implement 1d cl ell cuts (but we are cutting at the covariance
# TODO and derivatives level)
# if cfg['ell_cuts']['cl_ell_cuts']:
#     cl_ll_3d = cl_utils.cl_ell_cut(cl_ll_3d, ell_obj.ells_WL, ell_cuts_dict['LL'])
#     cl_gg_3d = cl_utils.cl_ell_cut(cl_gg_3d, ell_obj.ells_GC, ell_cuts_dict['GG'])
#     cl_3x2pt_5d = cl_utils.cl_ell_cut_3x2pt(
#         cl_3x2pt_5d, ell_cuts_dict, ell_dict['ell_3x2pt']
#     )
#     if compute_oc_g or compute_oc_ssc or compute_oc_cng:
#         raise NotImplementedError('You should cut also the OC Cls')

# re-set cls in the ccl_obj after BNT transform and/or ell cuts
# ccl_obj.cl_ll_3d = cl_ll_3d
# ccl_obj.cl_gg_3d = cl_gg_3d
# ccl_obj.cl_3x2pt_5d = cl_3x2pt_5d

# ! build covariance matrices
cov_obj = sb_cov.SpaceborneCovariance(cfg, pvt_cfg, ell_obj, bnt_matrix)
cov_obj.jl_integrator_path = './spaceborne/julia_integrator.jl'
cov_obj.set_ind_and_zpairs(ind, zbins)
cov_obj.symmetrize_output_dict = symmetrize_output_dict
cov_obj.consistency_checks()
cov_obj.set_gauss_cov(
    ccl_obj=ccl_obj, split_gaussian_cov=cfg['covariance']['split_gaussian_cov']
)

# ! =================================== OneCovariance ==================================
if compute_oc_g or compute_oc_ssc or compute_oc_cng:
    if cfg['ell_cuts']['cl_ell_cuts']:
        raise NotImplementedError(
            'TODO double check inputs in this case. This case is untested'
        )

    start_time = time.perf_counter()

    # * 1. save ingredients in ascii format
    oc_path = f'{output_path}/OneCovariance'
    if not os.path.exists(oc_path):
        os.makedirs(oc_path)

    nz_src_ascii_filename = cfg['nz']['nz_sources_filename'].replace(
        '.dat', f'_dzshifts{shift_nz}.ascii'
    )
    nz_lns_ascii_filename = cfg['nz']['nz_lenses_filename'].replace(
        '.dat', f'_dzshifts{shift_nz}.ascii'
    )
    nz_src_ascii_filename = nz_src_ascii_filename.format(**pvt_cfg)
    nz_lns_ascii_filename = nz_lns_ascii_filename.format(**pvt_cfg)
    nz_src_ascii_filename = os.path.basename(nz_src_ascii_filename)
    nz_lns_ascii_filename = os.path.basename(nz_lns_ascii_filename)
    nz_src_tosave = np.column_stack((zgrid_nz_src, nz_src))
    nz_lns_tosave = np.column_stack((zgrid_nz_lns, nz_lns))
    np.savetxt(f'{oc_path}/{nz_src_ascii_filename}', nz_src_tosave)
    np.savetxt(f'{oc_path}/{nz_lns_ascii_filename}', nz_lns_tosave)

    # oc needs finer ell sampling to avoid issues with ell bin edges
    ells_3x2pt_oc = np.geomspace(
        cfg['ell_binning']['ell_min'], cfg['ell_binning']['ell_max_3x2pt'], nbl_3x2pt_oc
    )
    cl_ll_3d_oc = ccl_obj.compute_cls(
        ells_3x2pt_oc,
        ccl_obj.p_of_k_a,
        ccl_obj.wf_lensing_obj,
        ccl_obj.wf_lensing_obj,
        cl_ccl_kwargs,
    )
    cl_gl_3d_oc = ccl_obj.compute_cls(
        ells_3x2pt_oc,
        ccl_obj.p_of_k_a,
        ccl_obj.wf_galaxy_obj,
        ccl_obj.wf_lensing_obj,
        cl_ccl_kwargs,
    )
    cl_gg_3d_oc = ccl_obj.compute_cls(
        ells_3x2pt_oc,
        ccl_obj.p_of_k_a,
        ccl_obj.wf_galaxy_obj,
        ccl_obj.wf_galaxy_obj,
        cl_ccl_kwargs,
    )
    cl_3x2pt_5d_oc = np.zeros((n_probes, n_probes, nbl_3x2pt_oc, zbins, zbins))
    cl_3x2pt_5d_oc[0, 0, :, :, :] = cl_ll_3d_oc
    cl_3x2pt_5d_oc[1, 0, :, :, :] = cl_gl_3d_oc
    cl_3x2pt_5d_oc[0, 1, :, :, :] = cl_gl_3d_oc.transpose(0, 2, 1)
    cl_3x2pt_5d_oc[1, 1, :, :, :] = cl_gg_3d_oc

    cl_ll_ascii_filename = f'Cell_ll_nbl{nbl_3x2pt_oc}'
    cl_gl_ascii_filename = f'Cell_gl_nbl{nbl_3x2pt_oc}'
    cl_gg_ascii_filename = f'Cell_gg_nbl{nbl_3x2pt_oc}'
    sl.write_cl_ascii(
        oc_path, cl_ll_ascii_filename, cl_3x2pt_5d_oc[0, 0, ...], ells_3x2pt_oc, zbins
    )
    sl.write_cl_ascii(
        oc_path, cl_gl_ascii_filename, cl_3x2pt_5d_oc[1, 0, ...], ells_3x2pt_oc, zbins
    )
    sl.write_cl_ascii(
        oc_path, cl_gg_ascii_filename, cl_3x2pt_5d_oc[1, 1, ...], ells_3x2pt_oc, zbins
    )

    ascii_filenames_dict = {
        'cl_ll_ascii_filename': cl_ll_ascii_filename,
        'cl_gl_ascii_filename': cl_gl_ascii_filename,
        'cl_gg_ascii_filename': cl_gg_ascii_filename,
        'nz_src_ascii_filename': nz_src_ascii_filename,
        'nz_lns_ascii_filename': nz_lns_ascii_filename,
    }

    if cfg['covariance']['which_b1g_in_resp'] == 'from_input':
        gal_bias_ascii_filename = f'{oc_path}/gal_bias_table.ascii'
        ccl_obj.save_gal_bias_table_ascii(z_grid, gal_bias_ascii_filename)
        ascii_filenames_dict['gal_bias_ascii_filename'] = gal_bias_ascii_filename
    elif cfg['covariance']['which_b1g_in_resp'] == 'from_HOD':
        warnings.warn(
            'OneCovariance will use the HOD-derived galaxy bias '
            'for the Cls and responses',
            stacklevel=2,
        )

    # * 2. compute cov using the onecovariance interface class
    print('Start NG cov computation with OneCovariance...')
    # initialize object, build cfg file
    oc_obj = oc_interface.OneCovarianceInterface(
        cfg, pvt_cfg, do_g=compute_oc_g, do_ssc=compute_oc_ssc, do_cng=compute_oc_cng
    )
    oc_obj.oc_path = oc_path
    oc_obj.z_grid_trisp_sb = z_grid_trisp
    oc_obj.path_to_config_oc_ini = f'{oc_obj.oc_path}/input_configs.ini'
    oc_obj.ells_sb = ell_obj.ells_3x2pt
    oc_obj.build_save_oc_ini(ascii_filenames_dict, print_ini=True)

    # compute covs
    oc_obj.call_oc_from_bash()
    oc_obj.process_cov_from_list_file()
    oc_obj.output_sanity_check(rtol=1e-4)  # .dat vs .mat

    # This is an alternative method to call OC (more convoluted and more maintanable).
    # I keep the code for optional consistency checks
    if cfg['OneCovariance']['consistency_checks']:
        # store in temp variables for later check
        check_cov_sva_oc_3x2pt_10D = oc_obj.cov_sva_oc_3x2pt_10D
        check_cov_mix_oc_3x2pt_10D = oc_obj.cov_mix_oc_3x2pt_10D
        check_cov_sn_oc_3x2pt_10D = oc_obj.cov_sn_oc_3x2pt_10D
        check_cov_ssc_oc_3x2pt_10D = oc_obj.cov_ssc_oc_3x2pt_10D
        check_cov_cng_oc_3x2pt_10D = oc_obj.cov_cng_oc_3x2pt_10D

        oc_obj.call_oc_from_class()
        oc_obj.process_cov_from_class()

        # a more strict relative tolerance will make this test fail,
        # the number of digits in the .dat and .mat files is lower
        np.testing.assert_allclose(
            check_cov_sva_oc_3x2pt_10D, oc_obj.cov_sva_oc_3x2pt_10D, atol=0, rtol=1e-3
        )
        np.testing.assert_allclose(
            check_cov_mix_oc_3x2pt_10D, oc_obj.cov_mix_oc_3x2pt_10D, atol=0, rtol=1e-3
        )
        np.testing.assert_allclose(
            check_cov_sn_oc_3x2pt_10D, oc_obj.cov_sn_oc_3x2pt_10D, atol=0, rtol=1e-3
        )
        np.testing.assert_allclose(
            check_cov_ssc_oc_3x2pt_10D, oc_obj.cov_ssc_oc_3x2pt_10D, atol=0, rtol=1e-3
        )
        np.testing.assert_allclose(
            check_cov_cng_oc_3x2pt_10D, oc_obj.cov_cng_oc_3x2pt_10D, atol=0, rtol=1e-3
        )

    print(f'Time taken to compute OC: {(time.perf_counter() - start_time) / 60:.2f} m')

else:
    oc_obj = None

# ! ========================================== Spaceborne ==============================


if compute_sb_ssc:
    print('Start SSC computation with Spaceborne...')

    resp_obj = responses.SpaceborneResponses(
        cfg=cfg, k_grid=k_grid, z_grid=z_grid_trisp, ccl_obj=ccl_obj
    )
    resp_obj.use_h_units = use_h_units

    if cfg['covariance']['which_pk_responses'] == 'halo_model':
        which_b1g_in_resp = cfg['covariance']['which_b1g_in_resp']
        include_terasawa_terms = cfg['covariance']['include_terasawa_terms']
        gal_bias_2d_trisp = ccl_obj.gal_bias_func(z_grid_trisp)
        if gal_bias_2d_trisp.ndim == 1:
            assert single_b_of_z, (
                'Galaxy bias should be a single function of redshift for all bins, '
            )
            'there seems to be some inconsistency'
            gal_bias_2d_trisp = np.tile(gal_bias_2d_trisp[:, None], zbins)

        dPmm_ddeltab = np.zeros((len(k_grid), len(z_grid_trisp), zbins, zbins))
        dPgm_ddeltab = np.zeros((len(k_grid), len(z_grid_trisp), zbins, zbins))
        dPgg_ddeltab = np.zeros((len(k_grid), len(z_grid_trisp), zbins, zbins))
        # TODO this can be made more efficient - eg by having a
        # TODO "if_bias_equal_all_bins" flag

        if single_b_of_z:
            resp_obj.set_hm_resp(
                k_grid=k_grid,
                z_grid=z_grid_trisp,
                which_b1g=which_b1g_in_resp,
                b1g_zi=gal_bias_2d_trisp[:, 0],
                b1g_zj=gal_bias_2d_trisp[:, 0],
                include_terasawa_terms=include_terasawa_terms,
            )
            for zi in range(zbins):
                for zj in range(zbins):
                    dPmm_ddeltab[:, :, zi, zj] = resp_obj.dPmm_ddeltab_hm
                    dPgm_ddeltab[:, :, zi, zj] = resp_obj.dPgm_ddeltab_hm
                    dPgg_ddeltab[:, :, zi, zj] = resp_obj.dPgg_ddeltab_hm
                    # TODO check these
                    r_mm = resp_obj.r1_mm_hm
                    r_gm = resp_obj.r1_gm_hm
                    r_gg = resp_obj.r1_gg_hm

        else:
            for zi in range(zbins):
                for zj in range(zbins):
                    resp_obj.set_hm_resp(
                        k_grid=k_grid,
                        z_grid=z_grid_trisp,
                        which_b1g=which_b1g_in_resp,
                        b1g_zi=gal_bias_2d_trisp[:, zi],
                        b1g_zj=gal_bias_2d_trisp[:, zj],
                        include_terasawa_terms=include_terasawa_terms,
                    )
                    dPmm_ddeltab[:, :, zi, zj] = resp_obj.dPmm_ddeltab_hm
                    dPgm_ddeltab[:, :, zi, zj] = resp_obj.dPgm_ddeltab_hm
                    dPgg_ddeltab[:, :, zi, zj] = resp_obj.dPgg_ddeltab_hm
                    # TODO check these
                    r_mm = resp_obj.r1_mm_hm
                    r_gm = resp_obj.r1_gm_hm
                    r_gg = resp_obj.r1_gg_hm

        # reduce dimensionality
        dPmm_ddeltab = dPmm_ddeltab[:, :, 0, 0]
        dPgm_ddeltab = dPgm_ddeltab[:, :, :, 0]

    elif cfg['covariance']['which_pk_responses'] == 'separate_universe':
        resp_obj.set_g1mm_su_resp()
        r_mm = resp_obj.compute_r1_mm()
        resp_obj.set_su_resp(
            b2g_from_halomodel=True, include_b2g=cfg['covariance']['include_b2g']
        )
        r_gm = resp_obj.r1_gm
        r_gg = resp_obj.r1_gg
        b1g_hm = resp_obj.b1g_hm
        b2g_hm = resp_obj.b2g_hm

        dPmm_ddeltab = resp_obj.dPmm_ddeltab
        dPgm_ddeltab = resp_obj.dPgm_ddeltab
        dPgg_ddeltab = resp_obj.dPgg_ddeltab

    else:
        raise ValueError(
            'which_pk_responses must be either "halo_model" or "separate_universe". '
            f' Got {cfg["covariance"]["which_pk_responses"]}.'
        )

    # ! 2. prepare integrands (d2CAB_dVddeltab) and volume element

    # ! test k_max_limber vs k_max_dPk and adjust z_min accordingly
    k_max_resp = np.max(k_grid)
    ell_grid = ell_obj.ells_GC
    kmax_limber = cosmo_lib.get_kmax_limber(
        ell_grid, z_grid, use_h_units, ccl_obj.cosmo_ccl
    )

    z_grid_test = deepcopy(z_grid)
    while kmax_limber > k_max_resp:
        print(
            f'kmax_limber > k_max_dPk '
            f'({kmax_limber:.2f} {k_txt_label} > {k_max_resp:.2f} {k_txt_label}): '
            f'Increasing z_min until kmax_limber < k_max_dPk. '
            f'Alternatively, increase k_max_dPk or decrease ell_max.'
        )
        z_grid_test = z_grid_test[1:]
        kmax_limber = cosmo_lib.get_kmax_limber(
            ell_grid, z_grid_test, use_h_units, ccl_obj.cosmo_ccl
        )
        print(f'Retrying with z_min = {z_grid_test[0]:.3f}')

    dPmm_ddeltab_spline = RectBivariateSpline(
        k_grid, z_grid_trisp, dPmm_ddeltab, kx=3, ky=3
    )
    dPmm_ddeltab_klimb = np.array(
        [
            dPmm_ddeltab_spline(k_limber_func(ell_val, z_grid), z_grid, grid=False)
            for ell_val in ell_obj.ells_WL
        ]
    )

    dPgm_ddeltab_klimb = np.zeros((len(ell_obj.ells_XC), len(z_grid), zbins))
    for zi in range(zbins):
        dPgm_ddeltab_spline = RectBivariateSpline(
            k_grid, z_grid_trisp, dPgm_ddeltab[:, :, zi], kx=3, ky=3
        )
        dPgm_ddeltab_klimb[:, :, zi] = np.array(
            [
                dPgm_ddeltab_spline(k_limber_func(ell_val, z_grid), z_grid, grid=False)
                for ell_val in ell_obj.ells_XC
            ]
        )

    dPgg_ddeltab_klimb = np.zeros((len(ell_obj.ells_GC), len(z_grid), zbins, zbins))
    for zi in range(zbins):
        for zj in range(zbins):
            dPgg_ddeltab_spline = RectBivariateSpline(
                k_grid, z_grid_trisp, dPgg_ddeltab[:, :, zi, zj], kx=3, ky=3
            )
            dPgg_ddeltab_klimb[:, :, zi, zj] = np.array(
                [
                    dPgg_ddeltab_spline(
                        k_limber_func(ell_val, z_grid), z_grid, grid=False
                    )
                    for ell_val in ell_obj.ells_GC
                ]
            )

    # ! integral prefactor
    cl_integral_prefactor = cosmo_lib.cl_integral_prefactor(
        z_grid,
        cl_integral_convention_ssc,
        use_h_units=use_h_units,
        cosmo_ccl=ccl_obj.cosmo_ccl,
    )
    # ! observable densities
    # z: z_grid index (for the radial projection)
    # i, j: zbin index
    d2CLL_dVddeltab = np.einsum(
        'zi,zj,Lz->Lijz', wf_lensing, wf_lensing, dPmm_ddeltab_klimb
    )
    d2CGL_dVddeltab = np.einsum(
        'zi,zj,Lzi->Lijz', wf_delta, wf_lensing, dPgm_ddeltab_klimb
    ) + np.einsum('zi,zj,Lz->Lijz', wf_mu, wf_lensing, dPmm_ddeltab_klimb)
    d2CGG_dVddeltab = (
        np.einsum('zi,zj,Lzij->Lijz', wf_delta, wf_delta, dPgg_ddeltab_klimb)
        + np.einsum('zi,zj,Lzi->Lijz', wf_delta, wf_mu, dPgm_ddeltab_klimb)
        + np.einsum('zi,zj,Lzj->Lijz', wf_mu, wf_delta, dPgm_ddeltab_klimb)
        + np.einsum('zi,zj,Lz->Lijz', wf_mu, wf_mu, dPmm_ddeltab_klimb)
    )

    # ! 3. Compute/load/save sigma2_b
    if cfg['covariance']['load_cached_sigma2_b']:
        sigma2_b = np.load(f'{output_path}/cache/sigma2_b_{zgrid_str}.npy')

    else:
        if cfg['covariance']['use_KE_approximation']:
            # compute sigma2_b(z) (1 dimension) using the existing CCL implementation
            ccl_obj.set_sigma2_b(
                z_grid=z_grid,
                which_sigma2_b=which_sigma2_b,
                mask_obj=mask_obj,
            )
            _a, sigma2_b = ccl_obj.sigma2_b_tuple
            # quick sanity check on the a/z grid
            sigma2_b = sigma2_b[::-1]
            _z = cosmo_lib.a_to_z(_a)[::-1]
            np.testing.assert_allclose(z_grid, _z, atol=0, rtol=1e-8)

        else:
            # depending on the modules installed, integrate with levin or simpson
            # (in the latter case, in parallel or not)
            integration_scheme = 'levin' if find_spec('pylevin') else 'simps'
            parallel = bool(find_spec('pathos'))

            if integration_scheme == 'levin':
                k_grid_s2b = k_grid
            elif integration_scheme == 'simps':
                k_grid_s2b = k_grid_s2b_simps

            sigma2_b = sigma2_SSC.sigma2_z1z2_wrap_parallel(
                z_grid=z_grid,
                k_grid_sigma2=k_grid_s2b,
                cosmo_ccl=ccl_obj.cosmo_ccl,
                which_sigma2_b=which_sigma2_b,
                mask_obj=mask_obj,
                n_jobs=cfg['misc']['num_threads'],
                integration_scheme=integration_scheme,
                batch_size=cfg['misc']['levin_batch_size'],
                parallel=parallel,
            )            

    if not cfg['covariance']['load_cached_sigma2_b']:
        np.save(f'{output_path}/cache/sigma2_b_{zgrid_str}.npy', sigma2_b)
        np.save(f'{output_path}/cache/zgrid_sigma2_b_{zgrid_str}.npy', z_grid)

    # ! 4. Perform the integration calling the Julia module
    print('Computing the SSC integral...')
    start = time.perf_counter()
    cov_ssc_3x2pt_dict_8D = cov_obj.ssc_integral_julia(
        d2CLL_dVddeltab=d2CLL_dVddeltab,
        d2CGL_dVddeltab=d2CGL_dVddeltab,
        d2CGG_dVddeltab=d2CGG_dVddeltab,
        cl_integral_prefactor=cl_integral_prefactor,
        sigma2=sigma2_b,
        z_grid=z_grid,
        integration_type=ssc_integration_type,
        probe_ordering=probe_ordering,
        num_threads=cfg['misc']['num_threads'],
    )
    print(f'SSC computed in {(time.perf_counter() - start) / 60:.2f} m')

    # in the full_curved_sky case only, sigma2_b has to be divided by fsky
    # TODO it would make much more sense to divide s2b directly...
    if which_sigma2_b == 'full_curved_sky':
        for key in cov_ssc_3x2pt_dict_8D:
            cov_ssc_3x2pt_dict_8D[key] /= mask_obj.fsky
    elif which_sigma2_b in ['polar_cap_on_the_fly', 'from_input_mask', 'flat_sky']:
        pass
    else:
        raise ValueError(f'which_sigma2_b = {which_sigma2_b} not recognized')

    cov_obj.cov_ssc_sb_3x2pt_dict_8D = cov_ssc_3x2pt_dict_8D

# TODO integrate this with Spaceborne_covg

# ! ========================================== PyCCL ===================================
if compute_ccl_ssc:
    # Note: this z grid has to be larger than the one requested in the trispectrum
    # (z_grid_tkka in the cfg file). You can probaby use the same grid as the
    # one used in the trispectrum, but from my tests is should be
    # zmin_s2b < zmin_s2b_tkka and zmax_s2b =< zmax_s2b_tkka.
    # if zmin=0 it looks like I can have zmin_s2b = zmin_s2b_tkka
    ccl_obj.set_sigma2_b(
<<<<<<< HEAD
        z_grid=z_default_grid_ccl,  # TODO can I not just pass z_grid here?
        fsky=cfg['mask']['fsky'],
=======
        z_grid=z_default_grid_ccl,
>>>>>>> 8b5e1f06
        which_sigma2_b=which_sigma2_b,
        mask_obj=mask_obj,
    )

if compute_ccl_ssc or compute_ccl_cng:
    ccl_ng_cov_terms_list = []
    if compute_ccl_ssc:
        ccl_ng_cov_terms_list.append('SSC')
    if compute_ccl_cng:
        ccl_ng_cov_terms_list.append('cNG')

    for which_ng_cov in ccl_ng_cov_terms_list:
        ccl_obj.initialize_trispectrum(which_ng_cov, probe_ordering, cfg['PyCCL'])
        ccl_obj.compute_ng_cov_3x2pt(
            which_ng_cov,
            ell_obj.ells_GC,
            mask_obj.fsky,
            integration_method=cfg['PyCCL']['cov_integration_method'],
            probe_ordering=probe_ordering,
            ind_dict=ind_dict,
        )

# ! ========================== combine covariance terms ================================
cov_obj.build_covs(ccl_obj=ccl_obj, oc_obj=oc_obj)
cov_dict = cov_obj.cov_dict

# ! ============================ plot & tests ==========================================
for key in cov_dict:
    sl.matshow(cov_dict[key], title=key)

for which_cov in cov_dict:
    probe = which_cov.split('_')[1]
    which_ng_cov = which_cov.split('_')[2]
    ndim = which_cov.split('_')[3]
    cov_filename = cfg['covariance']['cov_filename'].format(
        which_ng_cov=which_ng_cov, probe=probe, ndim=ndim
    )
    cov_filename = cov_filename.replace('_g_', '_G_')
    cov_filename = cov_filename.replace('_ssc_', '_SSC_')
    cov_filename = cov_filename.replace('_cng_', '_cNG_')
    cov_filename = cov_filename.replace('_tot_', '_TOT_')

    if cov_filename.endswith('.npz'):
        save_func = np.savez_compressed
    elif cov_filename.endswith('.npy'):
        save_func = np.save

    save_func(f'{output_path}/{cov_filename}', cov_dict[which_cov])

    if cfg['covariance']['save_full_cov']:
        for a, b, c, d in unique_probe_comb:
            abcd_str = (
                f'{probename_dict[a]}{probename_dict[b]}'
                f'{probename_dict[c]}{probename_dict[d]}'
            )
            cov_tot_6d = (
                cov_obj.cov_3x2pt_g_10D[a, b, c, d, ...]
                + cov_obj.cov_3x2pt_ssc_10D[a, b, c, d, ...]
                + cov_obj.cov_3x2pt_cng_10D[a, b, c, d, ...]
            )
            save_func(
                f'{output_path}/cov_{abcd_str}_G_6D',
                cov_obj.cov_3x2pt_g_10D[a, b, c, d, ...],
            )
            save_func(
                f'{output_path}/cov_{abcd_str}_SSC_6D',
                cov_obj.cov_3x2pt_ssc_10D[a, b, c, d, ...],
            )
            save_func(
                f'{output_path}/cov_{abcd_str}_cNG_6D',
                cov_obj.cov_3x2pt_cng_10D[a, b, c, d, ...],
            )
            save_func(f'{output_path}/cov_{abcd_str}_TOT_6D', cov_tot_6d)

print(f'Covariance matrices saved in {output_path}\n')

# save cfg file
with open(f'{output_path}/run_config.yaml', 'w') as yaml_file:
    yaml.dump(cfg, yaml_file, default_flow_style=False)

# save ell values
header_list = ['ell', 'delta_ell', 'ell_lower_edges', 'ell_upper_edges']

# ells_ref, probably no need to save
# ells_2d_save = np.column_stack((
#     ell_ref_nbl32,
#     delta_l_ref_nbl32,
#     ell_edges_ref_nbl32[:-1],
#     ell_edges_ref_nbl32[1:],
# ))
# sl.savetxt_aligned(f'{output_path}/ell_values_ref.txt', ells_2d_save, header_list)

for probe in ['WL', 'GC', '3x2pt']:
    ells_2d_save = np.column_stack(
        (
            getattr(ell_obj, f'ells_{probe}'),
            getattr(ell_obj, f'delta_l_{probe}'),
            getattr(ell_obj, f'ell_edges_{probe}')[:-1],
            getattr(ell_obj, f'ell_edges_{probe}')[1:],
        )
    )
    sl.savetxt_aligned(
        f'{output_path}/ell_values_{probe}.txt', ells_2d_save, header_list
    )

if cfg['misc']['save_output_as_benchmark']:
    # some of the test quantities are not defined in some cases
    if not compute_sb_ssc:
        sigma2_b = np.array([])
        dPmm_ddeltab = np.array([])
        dPgm_ddeltab = np.array([])
        dPgg_ddeltab = np.array([])
        d2CLL_dVddeltab = np.array([])
        d2CGL_dVddeltab = np.array([])
        d2CGG_dVddeltab = np.array([])

    # better to work with empty arrays than None
    if bnt_matrix is None:
        _bnt_matrix = np.array([])

    # I don't fully remember why I don't save these
    _ell_dict = vars(ell_obj)
    # _ell_dict.pop('ell_cuts_dict')
    # _ell_dict.pop('idxs_to_delete_dict')

    import datetime

    branch, commit = sl.get_git_info()
    metadata = {
        'timestamp': datetime.datetime.now().isoformat(),
        'branch': branch,
        'commit': commit,
    }

    bench_filename = cfg['misc']['bench_filename'].format(
        g_code=cfg['covariance']['G_code'],
        ssc_code=cfg['covariance']['SSC_code'] if cfg['covariance']['SSC'] else 'None',
        cng_code=cfg['covariance']['cNG_code'] if cfg['covariance']['cNG'] else 'None',
        use_KE=str(cfg['covariance']['use_KE_approximation']),
        which_pk_responses=cfg['covariance']['which_pk_responses'],
        which_b1g_in_resp=cfg['covariance']['which_b1g_in_resp'],
    )

    if os.path.exists(f'{bench_filename}.npz'):
        raise ValueError(
            'You are trying to overwrite a benchmark file. Please rename the file or '
            'delete the existing one.'
        )

    with open(f'{bench_filename}.yaml', 'w') as yaml_file:
        yaml.dump(cfg, yaml_file, default_flow_style=False)

    np.savez_compressed(
        bench_filename,
        backup_cfg=cfg,
        ind=ind,
        z_grid=z_grid,
        z_grid_trisp=z_grid_trisp,
        k_grid=k_grid,
        k_grid_sigma2_b=k_grid_s2b_simps,
        nz_src=nz_src,
        nz_lns=nz_lns,
        **_ell_dict,
        bnt_matrix=_bnt_matrix,
        gal_bias_2d=ccl_obj.gal_bias_2d,
        mag_bias_2d=ccl_obj.mag_bias_2d,
        wf_delta=ccl_obj.wf_delta_arr,
        wf_gamma=ccl_obj.wf_gamma_arr,
        wf_ia=ccl_obj.wf_ia_arr,
        wf_mu=ccl_obj.wf_mu_arr,
        wf_lensing_arr=ccl_obj.wf_lensing_arr,
        cl_ll_3d=ccl_obj.cl_ll_3d,
        cl_gl_3d=ccl_obj.cl_gl_3d,
        cl_gg_3d=ccl_obj.cl_gg_3d,
        cl_3x2pt_5d=ccl_obj.cl_3x2pt_5d,
        sigma2_b=sigma2_b,
        dPmm_ddeltab=dPmm_ddeltab,
        dPgm_ddeltab=dPgm_ddeltab,
        dPgg_ddeltab=dPgg_ddeltab,
        d2CLL_dVddeltab=d2CLL_dVddeltab,
        d2CGL_dVddeltab=d2CGL_dVddeltab,
        d2CGG_dVddeltab=d2CGG_dVddeltab,
        **cov_dict,
        metadata=metadata,
    )

cov = (
    cov_dict['cov_3x2pt_g_2D']
    + cov_dict['cov_3x2pt_ssc_2D']
    + cov_dict['cov_3x2pt_cng_2D']
)
cov_inv = np.linalg.inv(cov)

# test simmetry
sl.compare_arrays(
    cov, cov.T, 'cov', 'cov.T', abs_val=True, log_diff=False, plot_diff_threshold=1
)

identity = cov @ cov_inv
identity_true = np.eye(cov.shape[0])

tol = 1e-4
mask = np.abs(identity) < tol
masked_identity = np.ma.masked_where(mask, identity)
sl.matshow(
    masked_identity, abs_val=True, title=f'cov @ cov_inv\n mask below {tol}', log=True
)

sl.compare_arrays(
    cov @ cov_inv,
    cov_inv @ cov,
    'cov @ cov_inv',
    'cov_inv @ cov',
    abs_val=True,
    log_diff=True,
    plot_diff_threshold=1,
)

plt.semilogy(np.linalg.eigvals(cov))

for which_cov in cov_dict:
    if '3x2pt' in which_cov and 'tot' in which_cov:
        if cfg['misc']['test_condition_number']:
            cond_number = np.linalg.cond(cov_dict[which_cov])
            print(f'Condition number of {which_cov} = {cond_number:.4e}')

        if cfg['misc']['test_cholesky_decomposition']:
            print(f'Performing Cholesky decomposition of {which_cov}...')
            try:
                np.linalg.cholesky(cov_dict[which_cov])
                print('Cholesky decomposition successful')
            except np.linalg.LinAlgError:
                print(
                    'Cholesky decomposition failed. Consider checking the condition '
                    'number or symmetry.'
                )

        if cfg['misc']['test_numpy_inversion']:
            print(f'Computing numpy inverse of {which_cov}...')
            try:
                inv_cov = np.linalg.inv(cov_dict[which_cov])
                print('Numpy inversion successful.')
                # Test correctness of inversion:
                identity_check = np.allclose(
                    np.dot(cov_dict[which_cov], inv_cov),
                    np.eye(cov_dict[which_cov].shape[0]),
                    atol=1e-9,
                    rtol=1e-7,
                )
                if identity_check:
                    print(
                        'Inverse tested successfully (M @ M^{-1} is identity). '
                        'atol=1e-9, rtol=1e-7'
                    )
                else:
                    print(
                        f'Warning: Inverse test failed for {which_cov} (M @ M^{-1} '
                        'deviates from identity). atol=0, rtol=1e-7'
                    )
            except np.linalg.LinAlgError:
                print(
                    f'Numpy inversion failed for {which_cov} : '
                    'Matrix is singular or near-singular.'
                )

        if cfg['misc']['test_symmetry']:
            if not np.allclose(
                cov_dict[which_cov], cov_dict[which_cov].T, atol=0, rtol=1e-7
            ):
                print(
                    f'Warning: Matrix {which_cov} is not symmetric. atol=0, rtol=1e-7'
                )
            else:
                print('Matrix is symmetric. atol=0, rtol=1e-7')

print(f'Finished in {(time.perf_counter() - script_start_time) / 60:.2f} minutes')


<<<<<<< HEAD
=======


>>>>>>> 8b5e1f06
"""
this code snippet can be appended at the end of main.py for a quick and dirty FM
estimation. It is not intended to be used for a serious analysis.
"""

FM_ordered_params = {
    'Om': 0.32,
    'Ob': 0.05,
    'wz': -1.0,
    'wa': 0.0,
    'h': 0.6737,
    'ns': 0.966,
    's8': 0.816,
    'logT': 7.75,
    'Aia': 0.16,
    'eIA': 1.66,
    'm01': 0.0,
    'm02': 0.0,
    'm03': 0.0,
    'm04': 0.0,
    'm05': 0.0,
    'm06': 0.0,
    'm07': 0.0,
    'm08': 0.0,
    'm09': 0.0,
    'm10': 0.0,
    'm11': 0.0,
    'm12': 0.0,
    'm13': 0.0,
    'dzWL01': -0.025749,
    'dzWL02': 0.022716,
    'dzWL03': -0.026032,
    'dzWL04': 0.012594,
    'dzWL05': 0.019285,
    'dzWL06': 0.008326,
    'dzWL07': 0.038207,
    'dzWL08': 0.002732,
    'dzWL09': 0.034066,
    'dzWL10': 0.049479,
    'dzWL11': 0.06649,
    'dzWL12': 0.000815,
    'dzWL13': 0.04907,
    # coefficients for the polynomial magnification and galaxy bias fits
    'bG01': 1.33291,
    'bG02': -0.72414,
    'bG03': 1.0183,
    'bG04': -0.14913,
    'bM01': -1.50685,
    'bM02': 1.35034,
    'bM03': 0.08321,
    'bM04': 0.04279,
}


fm_cfg = {
    'GL_or_LG': 'GL',
    'compute_FM': True,
    'save_FM_txt': False,
    'save_FM_dict': True,
    'load_preprocess_derivatives': False,
    'which_derivatives': 'Vincenzo',  # Vincenzo or Spaceborne,
    'derivatives_folder': '{ROOT:s}/common_data/vincenzo/SPV3_07_2022/LiFEforSPV3_may24/OutputFiles/DataVecDers/{flat_or_nonflat:s}/{which_pk:s}/{EP_or_ED:s}{zbins:02d}',
    'derivatives_filename': 'dDVd{param_name:s}-{probe:s}-ML{magcut_lens:03d}-MS{magcut_source:03d}-{EP_or_ED:s}{zbins:02d}.dat',
    'derivatives_prefix': 'dDVd',
    'derivatives_BNT_transform': False,
    'deriv_ell_cuts': False,
    'fm_folder': '{ROOT:s}/common_data/Spaceborne/jobs/SPV3/output/Flagship_{flagship_version}/FM/BNT_{BNT_transform:s}/ell_cuts_{ell_cuts:s}',
    'fm_txt_filename': 'fm_txt_filename',
<<<<<<< HEAD
    'fm_dict_filename': f'FM_dict_sigma2b_bigchanges.pickle',
=======
    'fm_dict_filename': f'FM_dict_sigma2b_bigchanges_featurebranch.pickle',
>>>>>>> 8b5e1f06
    'test_against_vincenzo': False,
    'test_against_benchmarks': False,
    'FM_ordered_params': FM_ordered_params,
    'ind': ind,
    'block_index': 'ell',
    'zbins': zbins,
    'compute_SSC': True,
}


param_names_3x2pt = [param for param in FM_ordered_params.keys() if param != 'ODE']
nparams_tot = len(param_names_3x2pt)

flat_or_nonflat = 'Flat'
magcut_lens = 245  # valid for GCph
magcut_source = 245  # valid for WL
zmin_nz_lens = 2  # = 0.2
zmin_nz_source = 2  # = 0.2
zmax_nz = 25  # = 2.5
idIA = 2
idB = 3
idM = 3
idR = 1
idBM = 3  # for the SU responses
ep_or_ed = 'EP'
ROOT = '/home/davide/Documenti/Lavoro/Programmi'

variable_specs = {
    'flat_or_nonflat': flat_or_nonflat,
    'which_pk': 'HMCodeBar',
    'EP_or_ED': ep_or_ed,
    'zbins': zbins,
}

# list_params_to_vary = list(FM_ordered_params.keys())
list_params_to_vary = [param for param in FM_ordered_params.keys() if param != 'ODE']
# list_params_to_vary = ['h', 'wa', 'dzWL01', 'm06', 'bG02', 'bM02']
# list_params_to_vary = ['bM02', ]


# Vincenzo's derivatives
der_prefix = fm_cfg['derivatives_prefix']
derivatives_folder = fm_cfg['derivatives_folder'].format(**variable_specs, ROOT=ROOT)
fm_dict_filename = fm_cfg['fm_dict_filename'].format(**variable_specs, ROOT=ROOT)
# ! get vincenzo's derivatives' parameters, to check that they match with the yaml file
# check the parameter names in the derivatives folder, to see whether I'm setting the correct ones in the config file
vinc_filenames = sl.get_filenames_in_folder(derivatives_folder)
vinc_filenames = [
    vinc_filename
    for vinc_filename in vinc_filenames
    if vinc_filename.startswith(der_prefix)
]

# keep only the files corresponding to the correct magcut_lens, magcut_source and zbins
vinc_filenames = [
    filename
    for filename in vinc_filenames
    if all(
        x in filename
        for x in [f'ML{magcut_lens}', f'MS{magcut_source}', f'{ep_or_ed}{zbins:02d}']
    )
]
vinc_filenames = [filename.replace('.dat', '') for filename in vinc_filenames]

vinc_trimmed_filenames = [
    vinc_filename.split('-', 1)[0].strip() for vinc_filename in vinc_filenames
]
vinc_trimmed_filenames = [
    vinc_trimmed_filename[len(der_prefix) :]
    if vinc_trimmed_filename.startswith(der_prefix)
    else vinc_trimmed_filename
    for vinc_trimmed_filename in vinc_trimmed_filenames
]
vinc_param_names = list(set(vinc_trimmed_filenames))
vinc_param_names.sort()

# ! get fiducials names and values from the yaml file
# remove ODE if I'm studying only flat models
if flat_or_nonflat == 'Flat' and 'ODE' in FM_ordered_params:
    FM_ordered_params.pop('ODE')
fm_fid_dict = FM_ordered_params
param_names_3x2pt = list(fm_fid_dict.keys())
fm_cfg['param_names_3x2pt'] = param_names_3x2pt
fm_cfg['nparams_tot'] = len(param_names_3x2pt)

# sort them to compare with vincenzo's param names
my_sorted_param_names = param_names_3x2pt.copy()
my_sorted_param_names.sort()

for dzgc_param_name in [f'dzGC{zi:02d}' for zi in range(1, zbins + 1)]:
    if (
        dzgc_param_name in vinc_param_names
    ):  # ! added this if statement, not very elegant
        vinc_param_names.remove(dzgc_param_name)

# check whether the 2 lists match and print the elements that are in one list but not in the other
param_names_not_in_my_list = [
    vinc_param_name
    for vinc_param_name in vinc_param_names
    if vinc_param_name not in my_sorted_param_names
]
param_names_not_in_vinc_list = [
    my_sorted_param_name
    for my_sorted_param_name in my_sorted_param_names
    if my_sorted_param_name not in vinc_param_names
]

# Check if the parameter names match
if not np.all(vinc_param_names == my_sorted_param_names):
    # Print the mismatching parameters
    print(
        f'Params present in input folder but not in the cfg file: {param_names_not_in_my_list}'
    )
    print(
        f'Params present in cfg file but not in the input folder: {param_names_not_in_vinc_list}'
    )

# ! preprocess derivatives (or load the alreay preprocessed ones)
if fm_cfg['load_preprocess_derivatives']:
    warnings.warn(
        'loading preprocessed derivatives is faster but a bit more dangerous, make sure all the specs are taken into account'
    )
    dC_LL_4D = np.load(f'{derivatives_folder}/reshaped_into_4d_arrays/dC_LL_4D.npy')
    dC_GG_4D = np.load(f'{derivatives_folder}/reshaped_into_4d_arrays/dC_GG_4D.npy')
    dC_3x2pt_6D = np.load(
        f'{derivatives_folder}/reshaped_into_4d_arrays/dC_3x2pt_6D.npy'
    )

elif not fm_cfg['load_preprocess_derivatives']:
    der_prefix = fm_cfg['derivatives_prefix']
    dC_dict_1D = dict(sl.get_kv_pairs_v2(derivatives_folder, 'dat'))
    # check if dictionary is empty
    if not dC_dict_1D:
        raise ValueError(f'No derivatives found in folder {derivatives_folder}')

    # separate in 4 different dictionaries and reshape them (no interpolation needed in this case)
    dC_dict_LL_3D = {}
    dC_dict_GG_3D = {}
    dC_dict_3x2pt_5D = {}

    for key in vinc_filenames:  # loop over these, I already selected ML, MS and so on
        if not key.startswith('dDVddzGC'):
            if 'WLO' in key:
                dC_dict_LL_3D[key] = cl_utils.cl_SPV3_1D_to_3D(
                    dC_dict_1D[key], 'WL', nbl_WL_opt, zbins
                )[:nbl_WL, :, :]
            elif 'GCO' in key:
                dC_dict_GG_3D[key] = cl_utils.cl_SPV3_1D_to_3D(
                    dC_dict_1D[key], 'GC', nbl_GC, zbins
                )
            elif '3x2pt' in key:
                dC_dict_3x2pt_5D[key] = cl_utils.cl_SPV3_1D_to_3D(
                    dC_dict_1D[key], '3x2pt', nbl_3x2pt, zbins
                )

    # turn the dictionaries of derivatives into npy array of shape (nbl, zbins, zbins, nparams)
    dC_LL_4D_vin = sl.dC_dict_to_4D_array(
        dC_dict_LL_3D, param_names_3x2pt, nbl_WL, zbins, der_prefix
    )
    dC_GG_4D_vin = sl.dC_dict_to_4D_array(
        dC_dict_GG_3D, param_names_3x2pt, nbl_GC, zbins, der_prefix
    )
    dC_3x2pt_6D_vin = sl.dC_dict_to_4D_array(
        dC_dict_3x2pt_5D, param_names_3x2pt, nbl_3x2pt, zbins, der_prefix, is_3x2pt=True
    )

    # free up memory
    del dC_dict_1D, dC_dict_LL_3D, dC_dict_GG_3D, dC_dict_3x2pt_5D

    # save these so they can simply be imported!
    if not os.path.exists(f'{derivatives_folder}/reshaped_into_np_arrays'):
        os.makedirs(f'{derivatives_folder}/reshaped_into_np_arrays')
    np.save(f'{derivatives_folder}/reshaped_into_np_arrays/dC_LL_4D.npy', dC_LL_4D_vin)
    np.save(f'{derivatives_folder}/reshaped_into_np_arrays/dC_GG_4D.npy', dC_GG_4D_vin)
    np.save(
        f'{derivatives_folder}/reshaped_into_np_arrays/dC_3x2pt_6D.npy', dC_3x2pt_6D_vin
    )

deriv_dict_vin = {
    'dC_LL_4D': dC_LL_4D_vin,
    'dC_GG_4D': dC_GG_4D_vin,
    'dC_3x2pt_6D': dC_3x2pt_6D_vin,
}


print('Starting covariance matrix inversion...')
start_time = time.perf_counter()
cov_WL_GO_2D_inv = np.linalg.inv(cov_dict['cov_WL_g_2D'])
cov_GC_GO_2D_inv = np.linalg.inv(cov_dict['cov_GC_g_2D'])
cov_XC_GO_2D_inv = np.linalg.inv(cov_dict['cov_XC_g_2D'])
cov_3x2pt_GO_2D_inv = np.linalg.inv(cov_dict['cov_3x2pt_g_2D'])
cov_WL_tot_2D_inv = np.linalg.inv(cov_dict['cov_WL_tot_2D'])
cov_GC_tot_2D_inv = np.linalg.inv(cov_dict['cov_GC_tot_2D'])
cov_XC_tot_2D_inv = np.linalg.inv(cov_dict['cov_XC_tot_2D'])
cov_3x2pt_tot_2D_inv = np.linalg.inv(cov_dict['cov_3x2pt_tot_2D'])
print('done in %.2f seconds' % (time.perf_counter() - start_time))


# load reshaped derivatives, with shape (nbl, zbins, zbins, nparams)
dC_LL_4D = deriv_dict_vin['dC_LL_4D']
dC_GG_4D = deriv_dict_vin['dC_GG_4D']
dC_3x2pt_6D = deriv_dict_vin['dC_3x2pt_6D']


dC_LLfor3x2pt_4D = dC_3x2pt_6D[0, 0, :, :, :, :]
dC_XCfor3x2pt_4D = dC_3x2pt_6D[0, 1, :, :, :, :]
dC_GGfor3x2pt_4D = dC_3x2pt_6D[1, 1, :, :, :, :]

# flatten z indices, obviously following the ordering given in ind
# separate the ind for the different probes
dC_LL_3D = sl.dC_4D_to_3D(dC_LL_4D, nbl_WL, zpairs_auto, nparams_tot, ind_auto)
dC_GG_3D = sl.dC_4D_to_3D(dC_GG_4D, nbl_GC, zpairs_auto, nparams_tot, ind_auto)
dC_LLfor3x2pt_3D = sl.dC_4D_to_3D(
    dC_LLfor3x2pt_4D, nbl_3x2pt, zpairs_auto, nparams_tot, ind_auto
)
dC_XCfor3x2pt_3D = sl.dC_4D_to_3D(
    dC_XCfor3x2pt_4D, nbl_3x2pt, zpairs_cross, nparams_tot, ind_cross
)
dC_GGfor3x2pt_3D = sl.dC_4D_to_3D(
    dC_GGfor3x2pt_4D, nbl_3x2pt, zpairs_auto, nparams_tot, ind_auto
)

# concatenate the flattened components of the 3x2pt datavector
dC_3x2pt_3D = np.concatenate(
    (dC_LLfor3x2pt_3D, dC_XCfor3x2pt_3D, dC_GGfor3x2pt_3D), axis=1
)


# collapse ell and zpair - ATTENTION: np.reshape, like ndarray.flatten, accepts an 'ordering' parameter, which works
# in the same way not with the old datavector, which was ordered in a different way...
block_index = 'ell'
if block_index in ['ell', 'vincenzo', 'C-style']:
    which_flattening = 'C'
elif block_index in ['ij', 'sylvain', 'F-style']:
    which_flattening = 'F'
else:
    raise ValueError(
        "block_index should be either 'ell', 'vincenzo', 'C-style', 'ij', 'sylvain' or 'F-style'"
    )

dC_LL_2D = np.reshape(
    dC_LL_3D, (nbl_WL * zpairs_auto, nparams_tot), order=which_flattening
)
dC_GG_2D = np.reshape(
    dC_GG_3D, (nbl_GC * zpairs_auto, nparams_tot), order=which_flattening
)
dC_XC_2D = np.reshape(
    dC_XCfor3x2pt_3D, (nbl_3x2pt * zpairs_cross, nparams_tot), order=which_flattening
)
dC_3x2pt_2D = np.reshape(
    dC_3x2pt_3D, (nbl_3x2pt * zpairs_3x2pt, nparams_tot), order=which_flattening
)

# ! cut the *flattened* derivatives vector
# if FM_cfg['deriv_ell_cuts']:
#     print('Performing the ell cuts on the derivatives...')
#     dC_LL_2D = np.delete(dC_LL_2D, ell_dict['idxs_to_delete_dict']['LL'], axis=0)
#     dC_GG_2D = np.delete(dC_GG_2D, ell_dict['idxs_to_delete_dict']['GG'], axis=0)
#     dC_WA_2D = np.delete(dC_WA_2D, ell_dict['idxs_to_delete_dict']['WA'], axis=0)
#     dC_XC_2D = np.delete(dC_XC_2D, ell_dict['idxs_to_delete_dict'][GL_or_LG], axis=0)
#     dC_3x2pt_2D = np.delete(dC_3x2pt_2D, ell_dict['idxs_to_delete_dict']['3x2pt'], axis=0)
#     # raise ValueError('the above cuts are correct, but I should be careful when defining the 2x2pt datavector/covmat,\
#         # as n_elem_ll will be lower because of the cuts...')

# # if the ell cuts removed all WA bins (which is in fact the case)
# if dC_WA_2D.shape[0] == 0:
#     dC_WA_2D = np.ones((nbl_WA * zpairs_auto, nparams_tot))

######################### COMPUTE FM #####################################

start = time.perf_counter()
FM_WL_GO = np.einsum(
    'ia,ik,kb->ab', dC_LL_2D, cov_WL_GO_2D_inv, dC_LL_2D, optimize='optimal'
)
FM_GC_GO = np.einsum(
    'ia,ik,kb->ab', dC_GG_2D, cov_GC_GO_2D_inv, dC_GG_2D, optimize='optimal'
)
FM_XC_GO = np.einsum(
    'ia,ik,kb->ab', dC_XC_2D, cov_XC_GO_2D_inv, dC_XC_2D, optimize='optimal'
)
FM_3x2pt_GO = np.einsum(
    'ia,ik,kb->ab', dC_3x2pt_2D, cov_3x2pt_GO_2D_inv, dC_3x2pt_2D, optimize='optimal'
)
print(f'GO FM done in {(time.perf_counter() - start):.2f} s')

start = time.perf_counter()
FM_WL_GS = np.einsum(
    'ia,ik,kb->ab', dC_LL_2D, cov_WL_tot_2D_inv, dC_LL_2D, optimize='optimal'
)
FM_GC_GS = np.einsum(
    'ia,ik,kb->ab', dC_GG_2D, cov_GC_tot_2D_inv, dC_GG_2D, optimize='optimal'
)
FM_XC_GS = np.einsum(
    'ia,ik,kb->ab', dC_XC_2D, cov_XC_tot_2D_inv, dC_XC_2D, optimize='optimal'
)
FM_3x2pt_GS = np.einsum(
    'ia,ik,kb->ab', dC_3x2pt_2D, cov_3x2pt_tot_2D_inv, dC_3x2pt_2D, optimize='optimal'
)
print(f'GS FM done in {(time.perf_counter() - start):.2f} s')


# store the matrices in the dictionary
probe_names = ['WL', 'GC', 'XC', '3x2pt']
FMs_GO = [FM_WL_GO, FM_GC_GO, FM_XC_GO, FM_3x2pt_GO]
FMs_GS = [FM_WL_GS, FM_GC_GS, FM_XC_GS, FM_3x2pt_GS]


FM_dict = {}
for probe_name, FM_GO, FM_GS in zip(probe_names, FMs_GO, FMs_GS):
    FM_dict[f'FM_{probe_name}_G'] = FM_GO
    FM_dict[f'FM_{probe_name}_TOT'] = FM_GS

print('FMs computed in %.2f seconds' % (time.perf_counter() - start))


# ! ==================================== compute and save fisher matrix ================================================


fm_dict = FM_dict

# ordered fiducial parameters entering the FM
fm_dict['fiducial_values_dict'] = fm_cfg['FM_ordered_params']

fm_folder = '/home/davide/Documenti/Lavoro/Programmi/common_data/Spaceborne/jobs/SPV3/output/Flagship_2/FM/BNT_False/ell_cuts_False'
from spaceborne import plot_lib

fm_dict_filename = fm_cfg['fm_dict_filename']
if fm_cfg['save_FM_dict']:
    sl.save_pickle(f'{fm_folder}/{fm_dict_filename}', fm_dict)

# ! plot the results directly, as a quick check
nparams_toplot = 7
names_params_to_fix = []
divide_fom_by_10 = True
include_fom = True
which_uncertainty = 'marginal'

fix_dz = True
fix_shear_bias = True
fix_gal_bias = False
fix_mag_bias = False
shear_bias_prior = 5e-4
# dz_prior = np.array(2 * 1e-3 * (1 + np.array(cfg['covariance_cfg']['zbin_centers'])))

probes = ['WL', 'GC', 'XC', '3x2pt']
dz_param_names = [f'dzWL{(zi + 1):02d}' for zi in range(zbins)]
shear_bias_param_names = [f'm{(zi + 1):02d}' for zi in range(zbins)]
gal_bias_param_names = [f'bG{(zi + 1):02d}' for zi in range(4)]
mag_bias_param_names = [f'bM{(zi + 1):02d}' for zi in range(4)]
param_names_list = list(FM_ordered_params.keys())

if fix_dz:
    names_params_to_fix += dz_param_names

if fix_shear_bias:
    names_params_to_fix += shear_bias_param_names

if fix_gal_bias:
    names_params_to_fix += gal_bias_param_names

if fix_mag_bias:
    names_params_to_fix += mag_bias_param_names

fom_dict = {}
uncert_dict = {}
masked_fm_dict = {}
masked_fid_pars_dict = {}
perc_diff_probe = {}
fm_dict_toplot = deepcopy(fm_dict)
del fm_dict_toplot['fiducial_values_dict']
for key in list(fm_dict_toplot.keys()):
    if key != 'fiducial_values_dict' and '_WA_' not in key and '_2x2pt_' not in key:
        print(key)

        fm = deepcopy(fm_dict_toplot[key])

        masked_fm_dict[key], masked_fid_pars_dict[key] = sl.mask_fm_v2(
            fm,
            FM_ordered_params,
            names_params_to_fix=names_params_to_fix,
            remove_null_rows_cols=True,
        )

        if not fix_shear_bias and any(item in key for item in ['WL', 'XC', '3x2pt']):
            print(f'adding shear bias Gaussian prior to {key}')
            shear_bias_prior_values = np.array([shear_bias_prior] * zbins)
            masked_fm_dict[key] = sl.add_prior_to_fm(
                masked_fm_dict[key],
                masked_fid_pars_dict[key],
                shear_bias_param_names,
                shear_bias_prior_values,
            )

        if not fix_dz:
            print(f'adding dz Gaussian prior to {key}')
            masked_fm_dict[key] = sl.add_prior_to_fm(
                masked_fm_dict[key], masked_fid_pars_dict[key], dz_param_names, dz_prior
            )

        uncert_dict[key] = sl.uncertainties_fm_v2(
            masked_fm_dict[key],
            masked_fid_pars_dict[key],
            which_uncertainty=which_uncertainty,
            normalize=True,
            percent_units=True,
        )[:nparams_toplot]

        param_names = list(masked_fid_pars_dict[key].keys())
        cosmo_param_names = list(masked_fid_pars_dict[key].keys())[:nparams_toplot]

        w0wa_idxs = param_names.index('wz'), param_names.index('wa')
        fom_dict[key] = sl.compute_FoM(masked_fm_dict[key], w0wa_idxs=w0wa_idxs)

# compute percent diff btw Gauss and G+SSC, using the respective Gaussian covariance
for probe in probes:
    key_a = f'FM_{probe}_G'
    key_b = f'FM_{probe}_TOT'

    uncert_dict[f'perc_diff_{probe}_G'] = sl.percent_diff(
        uncert_dict[key_b], uncert_dict[key_a]
    )
    fom_dict[f'perc_diff_{probe}_G'] = np.abs(
        sl.percent_diff(fom_dict[key_b], fom_dict[key_a])
    )

    nparams_toplot = 7
    divide_fom_by_10_plt = False if probe in ('WLXC') else divide_fom_by_10

    cases_to_plot = [
        f'FM_{probe}_G',
        f'FM_{probe}_TOT',
        # f'FM_{probe}_GSSCcNG',
        f'perc_diff_{probe}_G',
        #  f'FM_{probe}_{which_ng_cov_suffix}',
        #  f'perc_diff_{probe}_{which_ng_cov_suffix}',
    ]

    # # transform dict. into an array and add the fom
    uncert_array, fom_array = [], []

    for case in cases_to_plot:
        uncert_array.append(uncert_dict[case])
        if divide_fom_by_10 and 'FM' in case and 'WL' not in case:
            fom_dict[case] /= 10
        fom_array.append(fom_dict[case])

    uncert_array = np.asarray(uncert_array)
    fom_array = np.asarray(fom_array)

    uncert_array = np.hstack((uncert_array, fom_array.reshape(-1, 1)))

    perc_diff_probe[probe] = np.append(
        uncert_dict[f'perc_diff_{probe}_G'], fom_dict[f'perc_diff_{probe}_G']
    )

    # label and title stuff
    fom_label = 'FoM/10\nperc_diff' if divide_fom_by_10 else 'FoM'
    param_names_label = (
        param_names_list[:nparams_toplot] + [fom_label]
        if include_fom
        else param_names_list[:nparams_toplot]
    )
    lmax = (
        cfg['ell_binning'][f'ell_max_{probe}']
        if probe in ['WL', 'GC']
        else cfg['ell_binning']['ell_max_3x2pt']
    )
    title = '%s, $\\ell_{\\rm max} = %i$, zbins %s%i, zsteps %s\n%s uncertainties' % (
        probe,
        lmax,
        ep_or_ed,
        zbins,
        len(z_grid),
        which_uncertainty,
    )

    # bar plot
    if include_fom:
        nparams_toplot = 8

    for i, case in enumerate(cases_to_plot):
        cases_to_plot[i] = case
        if 'OneCovariance' in cases_to_plot[i]:
            cases_to_plot[i] = cases_to_plot[i].replace('OneCovariance', 'OneCov')
        if f'PySSC_{probe}_G' in cases_to_plot[i]:
            cases_to_plot[i] = cases_to_plot[i].replace(
                f'PySSC_{probe}_G', f'{probe}_G'
            )

        cases_to_plot[i] = cases_to_plot[i].replace(f'_{probe}', f'')
        cases_to_plot[i] = cases_to_plot[i].replace(f'FM_', f'')
        cases_to_plot[i] = cases_to_plot[i].replace(f'_', f' ')
        cases_to_plot[i] = cases_to_plot[i].replace(f'GSSC', f'G+SSC')
        cases_to_plot[i] = cases_to_plot[i].replace(f'SSCcNG', f'SSC+cNG')

    plot_lib.bar_plot(
        uncert_array[:, :nparams_toplot],
        title,
        cases_to_plot,
        nparams=nparams_toplot,
        param_names_label=param_names_label,
        bar_width=0.13,
        include_fom=include_fom,
        divide_fom_by_10_plt=divide_fom_by_10_plt,
    )

# ! % diff for the 3 probes - careful about the plot title
perc_diff_probe.pop('XC')
plot_lib.bar_plot(
    np.array(list(perc_diff_probe.values())),
    title + r', % diff (G + SSC + cNG)/G',
    (list(perc_diff_probe.keys())),
    nparams=nparams_toplot,
    param_names_label=param_names_label,
    bar_width=0.13,
    include_fom=include_fom,
    divide_fom_by_10_plt=False,
)

# ! Print tables

# if include_fom:
#     nparams_toplot_ref = nparams_toplot
#     nparams_toplot = nparams_toplot_ref + 1
# titles = param_names_list[:nparams_toplot_ref] + ['FoM']

# # for uncert_dict, _, name in zip([uncert_dict, uncert_dict], [fm_dict, fm_dict_vin], ['Davide', 'Vincenzo']):
# print(f"G uncertainties [%]:")
# data = []
# for probe in probes:
#     uncerts = [f'{uncert:.3f}' for uncert in uncert_dict[f'FM_{probe}_G']]
#     fom = f'{fom_dict[f"FM_{probe}_G"]:.2f}'
#     data.append([probe] + uncerts + [fom])
# print(tabulate(data, headers=titles, tablefmt="pretty"))

# print(f"GSSC/G ratio  :")
# data = []
# table = []  # tor tex
# for probe in probes:
#     ratios = [f'{ratio:.3f}' for ratio in uncert_dict[f'ratio_{probe}_G']]
#     fom = f'{fom_dict[f"ratio_{probe}_G"]:.2f}'
#     data.append([probe] + ratios + [fom])
#     table.append(ratios + [fom])
# print(tabulate(data, headers=titles, tablefmt="pretty"))

# print(f"SSC % increase :")
# data = []
# for probe in probes:
#     ratios = [f'{ratio:.3f}' for ratio in uncert_dict[f'perc_diff_{probe}_G']]
#     fom = f'{fom_dict[f"perc_diff_{probe}_G"]:.2f}'
#     data.append([probe] + ratios + [fom])
# print(tabulate(data, headers=titles, tablefmt="pretty"))

# ! quickly compare two selected FMs
# TODO this is misleading, understand better why (comparing GSSC, not perc_diff)

fm_dict_of_dicts = {
    'develop': sl.load_pickle(f'{fm_folder}/FM_dict_sigma2b_bigchanges.pickle'),
<<<<<<< HEAD
    'levin': sl.load_pickle(f'{fm_folder}/FM_dict_sigma2b_levindav.pickle'),
    # 'current': fm_dict,
=======
    # 'levin': sl.load_pickle(f'{fm_folder}/FM_dict_sigma2b_bigchanges.pickle'),
    'current': fm_dict,
>>>>>>> 8b5e1f06
}


labels = list(fm_dict_of_dicts.keys())
fm_dict_list = list(fm_dict_of_dicts.values())
keys_toplot_in = ['FM_WL_TOT', 'FM_GC_TOT', 'FM_XC_TOT', 'FM_3x2pt_TOT']
# keys_toplot = 'all'
colors = [
    'tab:blue',
    'tab:green',
    'tab:orange',
    'tab:red',
    'tab:cyan',
    'tab:grey',
    'tab:olive',
    'tab:purple',
]

reference = 'first_key'
nparams_toplot_in = 8
normalize_by_gauss = True

sl.compare_fm_constraints(
    *fm_dict_list,
    labels=labels,
    keys_toplot_in=keys_toplot_in,
    normalize_by_gauss=True,
    which_uncertainty='marginal',
    reference=reference,
    colors=colors,
    abs_FoM=True,
    save_fig=False,
    fig_path='/home/davide/Scrivania/',
)

assert False, 'stop here'

fisher_matrices = (
    fm_dict_of_dicts['SB_hm_simpker']['FM_3x2pt_GSSC'],
    fm_dict_of_dicts['SB_KEapp_hm_simpker']['FM_3x2pt_GSSC'],
    fm_dict_of_dicts['OC_simpker']['FM_3x2pt_GSSC'],
    fm_dict_of_dicts['current']['FM_3x2pt_GSSC'],
)
fiducials = list(fm_dict_of_dicts['SB_hm_simpker']['fiducial_values_dict'].values())
# fiducials = (
# fm_dict_of_dicts['SB_hm_simpker']['fiducial_values_dict'].values(),
# fm_dict_of_dicts['SB_KEapp_hm_simpker']['fiducial_values_dict'].values(),
# fm_dict_of_dicts['OC_simpker']['fiducial_values_dict'].values(),
# fm_dict_of_dicts['current']['fiducial_values_dict'].values(),
# )
param_names_list = list(
    fm_dict_of_dicts['SB_hm_simpker']['fiducial_values_dict'].keys()
)
param_names_labels_toplot = param_names_list[:8]
plot_lib.triangle_plot(
    fisher_matrices,
    fiducials,
    title,
    labels,
    param_names_list,
    param_names_labels_toplot,
    param_names_labels_tex=None,
    rotate_param_labels=False,
    contour_colors=None,
    line_colors=None,
)


print(
    'Finished in {:.2f} minutes'.format((time.perf_counter() - script_start_time) / 60)
)<|MERGE_RESOLUTION|>--- conflicted
+++ resolved
@@ -102,26 +102,12 @@
 magnification_bias_fit_fiducials = np.array(
     cfg['C_ell']['magnification_bias_fit_coeff']
 )
-<<<<<<< HEAD
 # this has the same length as ngal_sources, as checked below
 zbins = len(cfg['nz']['ngal_lenses'])
 ell_max_WL = cfg['ell_binning']['ell_max_WL']
 ell_max_GC = cfg['ell_binning']['ell_max_GC']
 ell_max_3x2pt = cfg['ell_binning']['ell_max_3x2pt']
 nbl_WL_opt = cfg['ell_binning']['nbl_WL_opt']
-=======
-dzWL_fiducial = cfg['nz']['dzWL']
-dzGC_fiducial = cfg['nz']['dzGC']
-nz_gaussian_smoothing = cfg['nz'][
-    'nz_gaussian_smoothing'
-]  # does not seem to have a large effect...
-nz_gaussian_smoothing_sigma = cfg['nz']['nz_gaussian_smoothing_sigma']
-shift_nz = cfg['nz']['shift_nz']
-normalize_shifted_nz = cfg['nz']['normalize_shifted_nz']
-zbins = len(
-    cfg['nz']['ngal_lenses']
-)  # this has the same length as ngal_sources, as checked below
->>>>>>> 8b5e1f06
 triu_tril = cfg['covariance']['triu_tril']
 row_col_major = cfg['covariance']['row_col_major']
 which_sigma2_b = cfg['covariance']['which_sigma2_b']
@@ -1197,12 +1183,8 @@
     # zmin_s2b < zmin_s2b_tkka and zmax_s2b =< zmax_s2b_tkka.
     # if zmin=0 it looks like I can have zmin_s2b = zmin_s2b_tkka
     ccl_obj.set_sigma2_b(
-<<<<<<< HEAD
         z_grid=z_default_grid_ccl,  # TODO can I not just pass z_grid here?
         fsky=cfg['mask']['fsky'],
-=======
-        z_grid=z_default_grid_ccl,
->>>>>>> 8b5e1f06
         which_sigma2_b=which_sigma2_b,
         mask_obj=mask_obj,
     )
@@ -1481,11 +1463,6 @@
 print(f'Finished in {(time.perf_counter() - script_start_time) / 60:.2f} minutes')
 
 
-<<<<<<< HEAD
-=======
-
-
->>>>>>> 8b5e1f06
 """
 this code snippet can be appended at the end of main.py for a quick and dirty FM
 estimation. It is not intended to be used for a serious analysis.
@@ -1554,11 +1531,7 @@
     'deriv_ell_cuts': False,
     'fm_folder': '{ROOT:s}/common_data/Spaceborne/jobs/SPV3/output/Flagship_{flagship_version}/FM/BNT_{BNT_transform:s}/ell_cuts_{ell_cuts:s}',
     'fm_txt_filename': 'fm_txt_filename',
-<<<<<<< HEAD
     'fm_dict_filename': f'FM_dict_sigma2b_bigchanges.pickle',
-=======
-    'fm_dict_filename': f'FM_dict_sigma2b_bigchanges_featurebranch.pickle',
->>>>>>> 8b5e1f06
     'test_against_vincenzo': False,
     'test_against_benchmarks': False,
     'FM_ordered_params': FM_ordered_params,
@@ -2117,13 +2090,8 @@
 
 fm_dict_of_dicts = {
     'develop': sl.load_pickle(f'{fm_folder}/FM_dict_sigma2b_bigchanges.pickle'),
-<<<<<<< HEAD
     'levin': sl.load_pickle(f'{fm_folder}/FM_dict_sigma2b_levindav.pickle'),
     # 'current': fm_dict,
-=======
-    # 'levin': sl.load_pickle(f'{fm_folder}/FM_dict_sigma2b_bigchanges.pickle'),
-    'current': fm_dict,
->>>>>>> 8b5e1f06
 }
 
 
@@ -2194,4 +2162,5 @@
 
 print(
     'Finished in {:.2f} minutes'.format((time.perf_counter() - script_start_time) / 60)
-)+)
+
