import argparse
import gc
<<<<<<< HEAD
=======
import itertools
>>>>>>> bb75762d
import os
from tqdm import tqdm
from pathlib import Path
import time

from functools import partial
import numpy as np
import matplotlib.cm as cm
import matplotlib.pyplot as plt
import warnings
import yaml
import pprint
from copy import deepcopy
from scipy.interpolate import RegularGridInterpolator, CubicSpline

from spaceborne import ell_utils
from spaceborne import cl_utils
from spaceborne import bnt
from spaceborne import sb_lib as sl
from spaceborne import cosmo_lib
from spaceborne import wf_cl_lib
from spaceborne import pyccl_interface
from spaceborne import sigma2_SSC
from spaceborne import config_checker
from spaceborne import onecovariance_interface as oc_interface
from spaceborne import responses
from spaceborne import covariance as sb_cov

# Get the current script's directory
current_dir = Path(__file__).resolve().parent
parent_dir = current_dir.parent

warnings.filterwarnings(
    "ignore",
    message=".*FigureCanvasAgg is non-interactive, and thus cannot be shown.*",
    category=UserWarning
)

pp = pprint.PrettyPrinter(indent=4)
script_start_time = time.perf_counter()

# ! Set up argument parsing
# parser = argparse.ArgumentParser(description="Your script description here.")
# parser.add_argument('--config', type=str, help='Path to the configuration file', required=True)
# parser.add_argument('--show_plots', action='store_true', help='Show plots if specified', required=False)
# args = parser.parse_args()
# with open(args.config, 'r') as f:
#     cfg = yaml.safe_load(f)
# if not args.show_plots:
#     import matplotlib
#     matplotlib.use('Agg')

# # ! LOAD CONFIG
# # ! uncomment this if executing from interactive window
with open('config.yaml', 'r') as f:
    cfg = yaml.safe_load(f)

# some convenence variables, just to make things more readable
h = cfg['cosmology']['h']
galaxy_bias_fit_fiducials = np.array(cfg['C_ell']['galaxy_bias_fit_coeff'])
magnification_bias_fit_fiducials = np.array(cfg['C_ell']['magnification_bias_fit_coeff'])
dzWL_fiducial = cfg['nz']['dzWL']
dzGC_fiducial = cfg['nz']['dzGC']
nz_gaussian_smoothing = cfg['nz']['nz_gaussian_smoothing']  # does not seem to have a large effect...
nz_gaussian_smoothing_sigma = cfg['nz']['nz_gaussian_smoothing_sigma']
shift_nz = cfg['nz']['shift_nz']
normalize_shifted_nz = cfg['nz']['normalize_shifted_nz']
zbins = len(cfg['nz']['ngal_lenses'])  # this has the same length as ngal_sources, as checked below
ell_max_WL = cfg['ell_binning']['ell_max_WL']
ell_max_GC = cfg['ell_binning']['ell_max_GC']
ell_max_3x2pt = cfg['ell_binning']['ell_max_3x2pt']
nbl_WL_opt = cfg['ell_binning']['nbl_WL_opt']
triu_tril = cfg['covariance']['triu_tril']
row_col_major = cfg['covariance']['row_col_major']
n_probes = cfg['covariance']['n_probes']
which_sigma2_b = cfg['covariance']['which_sigma2_b']
include_ia_in_bnt_kernel_for_zcuts = cfg['BNT']['include_ia_in_bnt_kernel_for_zcuts']
compute_bnt_with_shifted_nz_for_zcuts = cfg['BNT']['compute_bnt_with_shifted_nz_for_zcuts']
probe_ordering = cfg['covariance']['probe_ordering']
GL_OR_LG = probe_ordering[1][0] + probe_ordering[1][1]
output_path = cfg['misc']['output_path']
clr = cm.rainbow(np.linspace(0, 1, zbins))

if not os.path.exists(output_path):
    raise FileNotFoundError(f"Output path {output_path} does not exist. Please create it before running the script.")
if not os.path.exists(f'{output_path}/cache'):
    os.mkdir(f'{output_path}/cache')

# ! START HARDCODED OPTIONS/PARAMETERS
use_h_units = False  # whether or not to normalize Megaparsecs by little h
nbl_3x2pt_oc = 500  # number of ell bins over which to compute the Cls passed to OC for the Gaussian covariance computation
k_steps_sigma2 = 20_000
shift_nz_interpolation_kind = 'linear'  # TODO this should be spline


# whether or not to symmetrize the covariance probe blocks when reshaping it from 4D to 6D.
# Useful if the 6D cov elements need to be accessed directly, whereas if the cov is again reduced to 4D or 2D
# can be set to False for a significant speedup
symmetrize_output_dict = {
    ('L', 'L'): False,
    ('G', 'L'): False,
    ('L', 'G'): False,
    ('G', 'G'): False,
}
# ! END HARDCODED OPTIONS/PARAMETERS

# ! set non-gaussian cov terms to compute
cov_terms_list = []
if cfg['covariance']['G']:
    cov_terms_list.append("G")
if cfg['covariance']['SSC']:
    cov_terms_list.append("SSC")
if cfg['covariance']['cNG']:
    cov_terms_list.append("cNG")
cov_terms_str = ''.join(cov_terms_list)

compute_oc_g, compute_oc_ssc, compute_oc_cng = False, False, False
compute_sb_ssc, compute_sb_cng = False, False
compute_ccl_ssc, compute_ccl_cng = False, False
if cfg['covariance']['G'] and cfg['covariance']['G_code'] == 'OneCovariance':
    compute_oc_g = True
if cfg['covariance']['SSC'] and cfg['covariance']['SSC_code'] == 'OneCovariance':
    compute_oc_ssc = True
if cfg['covariance']['cNG'] and cfg['covariance']['cNG_code'] == 'OneCovariance':
    compute_oc_cng = True

if cfg['covariance']['SSC'] and cfg['covariance']['SSC_code'] == 'Spaceborne':
    compute_sb_ssc = True
if cfg['covariance']['cNG'] and cfg['covariance']['cNG_code'] == 'Spaceborne':
    raise NotImplementedError('Spaceborne cNG not implemented yet')
    compute_sb_cng = True

if cfg['covariance']['SSC'] and cfg['covariance']['SSC_code'] == 'PyCCL':
    compute_ccl_ssc = True
if cfg['covariance']['cNG'] and cfg['covariance']['cNG_code'] == 'PyCCL':
    compute_ccl_cng = True

if cfg['covariance']['use_KE_approximation']:
    cl_integral_convention_ssc = 'Euclid_KE_approximation'
    ssc_integration_type = 'simps_KE_approximation'
else:
    cl_integral_convention_ssc = 'Euclid'
    ssc_integration_type = 'simps'

if use_h_units:
    k_txt_label = "hoverMpc"
    pk_txt_label = "Mpcoverh3"
else:
    k_txt_label = "1overMpc"
    pk_txt_label = "Mpc3"

if not cfg['ell_cuts']['apply_ell_cuts']:
    kmax_h_over_Mpc = cfg['ell_cuts']['kmax_h_over_Mpc_ref']


# ! sanity checks on the configs
# TODO update this when cfg are done
cfg_check_obj = config_checker.SpaceborneConfigChecker(cfg)
cfg_check_obj.run_all_checks()

# ! instantiate CCL object
ccl_obj = pyccl_interface.PycclClass(cfg['cosmology'],
                                     cfg['extra_parameters'],
                                     cfg['intrinsic_alignment'],
                                     cfg['halo_model'],
                                     cfg['PyCCL']['spline_params'],
                                     cfg['PyCCL']['gsl_params'])
# set other useful attributes
ccl_obj.p_of_k_a = 'delta_matter:delta_matter'
ccl_obj.zbins = zbins
ccl_obj.which_b1g_in_resp = cfg['covariance']['which_b1g_in_resp']
a_default_grid_ccl = ccl_obj.cosmo_ccl.get_pk_spline_a()
z_default_grid_ccl = cosmo_lib.a_to_z(a_default_grid_ccl)[::-1]
if cfg['C_ell']['cl_CCL_kwargs'] is not None:
    cl_ccl_kwargs = cfg['C_ell']['cl_CCL_kwargs']
else:
    cl_ccl_kwargs = {}

if cfg['intrinsic_alignment']['lumin_ratio_filename'] is not None:
    ccl_obj.lumin_ratio_2d_arr = np.genfromtxt(cfg['intrinsic_alignment']['lumin_ratio_filename'])
else:
    ccl_obj.lumin_ratio_2d_arr = None

# ! define k and z grids used throughout the code (k is in 1/Mpc)
# TODO should zmin and zmax be inferred from the nz tables?
# TODO -> not necessarily true for all the different zsteps
z_grid = np.linspace(cfg['covariance']['z_min'],
                     cfg['covariance']['z_max'],
                     cfg['covariance']['z_steps'])
z_grid_trisp = np.linspace(cfg['covariance']['z_min'],
                           cfg['covariance']['z_max'],
                           cfg['covariance']['z_steps_trisp'])
k_grid = np.logspace(cfg['covariance']['log10_k_min'],
                     cfg['covariance']['log10_k_max'],
                     cfg['covariance']['k_steps'])
# in this case we need finer k binning because of the bessel functions
k_grid_sigma2_b = np.logspace(cfg['covariance']['log10_k_min'],
                              cfg['covariance']['log10_k_max'],
                              k_steps_sigma2)
if len(z_grid) < 250:
    warnings.warn('z_grid is small, at the moment it used to compute various intermediate quantities')

# ! do the same for CCL - i.e., set the above in the ccl_obj with little variations (e.g. a instead of z)
# TODO I leave the option to use a grid for the CCL, but I am not sure if it is needed
ccl_obj.z_grid_tkka_SSC = z_grid_trisp
ccl_obj.z_grid_tkka_cNG = z_grid_trisp
ccl_obj.a_grid_tkka_SSC = cosmo_lib.z_to_a(z_grid_trisp)[::-1]
ccl_obj.a_grid_tkka_cNG = cosmo_lib.z_to_a(z_grid_trisp)[::-1]
ccl_obj.logn_k_grid_tkka_SSC = np.log(k_grid)
ccl_obj.logn_k_grid_tkka_cNG = np.log(k_grid)

# check that the grid is in ascending order
assert np.all(np.diff(ccl_obj.a_grid_tkka_SSC) > 0), 'a_grid_tkka_SSC is not in ascending order!'
assert np.all(np.diff(ccl_obj.a_grid_tkka_cNG) > 0), 'a_grid_tkka_cNG is not in ascending order!'
assert np.all(np.diff(z_grid) > 0), 'z grid is not in ascending order!'
assert np.all(np.diff(z_grid_trisp) > 0), 'z grid is not in ascending order!'

# build the ind array and store it into the covariance dictionary
zpairs_auto, zpairs_cross, zpairs_3x2pt = sl.get_zpairs(zbins)
ind = sl.build_full_ind(triu_tril, row_col_major, zbins)
ind_auto = ind[:zpairs_auto, :].copy()
ind_cross = ind[zpairs_auto:zpairs_cross + zpairs_auto, :].copy()
ind_dict = {('L', 'L'): ind_auto,
            ('G', 'L'): ind_cross,
            ('G', 'G'): ind_auto}

# ! Import redshift distributions
# The shape of these input files should be `(zpoints, zbins + 1)`, with `zpoints` the number of points over which the
# distribution is measured and zbins the number of redshift bins. The first column should contain the redshifts values.
# We also define:
# - `nz_full`: nz table including a column for the z values
# - `nz`:      nz table excluding a column for the z values
# - `nz_original`: nz table as imported (it may be subjected to shifts later on)
nz_src_tab_full = np.genfromtxt(cfg["nz"]["nz_sources_filename"])
nz_lns_tab_full = np.genfromtxt(cfg["nz"]["nz_lenses_filename"])
zgrid_nz_src = nz_src_tab_full[:, 0]
zgrid_nz_lns = nz_lns_tab_full[:, 0]
nz_src = nz_src_tab_full[:, 1:]
nz_lns = nz_lns_tab_full[:, 1:]

# nz may be subjected to a shift
nz_unshifted_src = nz_src
nz_unshifted_lns = nz_lns

# ! compute ell values, ell bins and delta ell
# compute ell and delta ell values in the reference (optimistic) case
ell_ref_nbl32, delta_l_ref_nbl32, ell_edges_ref_nbl32 = (
    ell_utils.compute_ells(nbl=cfg['ell_binning']['nbl_WL_opt'],
                           ell_min=cfg['ell_binning']['ell_min'],
                           ell_max=cfg['ell_binning']['ell_max_WL_opt'],
                           recipe='ISTF', output_ell_bin_edges=True))

# perform the cuts (not the redshift-dependent ones!) on the ell centers and edges
ell_dict = {}
ell_dict['ell_WL'] = np.copy(ell_ref_nbl32[ell_ref_nbl32 < ell_max_WL])
ell_dict['ell_GC'] = np.copy(ell_ref_nbl32[ell_ref_nbl32 < ell_max_GC])
ell_dict['ell_3x2pt'] = np.copy(ell_ref_nbl32[ell_ref_nbl32 < ell_max_3x2pt])
ell_dict['ell_XC'] = np.copy(ell_dict['ell_3x2pt'])

# TODO why not save all edges??
# store edges *except last one for dimensional consistency* in the ell_dict
mask_wl = (ell_edges_ref_nbl32 < ell_max_WL) | np.isclose(ell_edges_ref_nbl32, ell_max_WL, atol=0, rtol=1e-5)
mask_gc = (ell_edges_ref_nbl32 < ell_max_GC) | np.isclose(ell_edges_ref_nbl32, ell_max_GC, atol=0, rtol=1e-5)
mask_3x2pt = (ell_edges_ref_nbl32 < ell_max_3x2pt) | np.isclose(ell_edges_ref_nbl32, ell_max_3x2pt, atol=0, rtol=1e-5)
ell_dict['ell_edges_WL'] = np.copy(ell_edges_ref_nbl32[mask_wl])
ell_dict['ell_edges_GC'] = np.copy(ell_edges_ref_nbl32[mask_gc])
ell_dict['ell_edges_3x2pt'] = np.copy(ell_edges_ref_nbl32[mask_3x2pt])
ell_dict['ell_edges_XC'] = np.copy(ell_dict['ell_edges_3x2pt'])

for key in ell_dict.keys():
    assert ell_dict[key].size > 0, f'ell values for key {key} must be non-empty'
    assert np.max(ell_dict[key]) > 15, f'ell values for key {key} must *not* be in log space'

# set the corresponding number of ell bins
nbl_WL = len(ell_dict['ell_WL'])
nbl_GC = len(ell_dict['ell_GC'])
nbl_3x2pt = nbl_GC

assert len(ell_dict['ell_3x2pt']) == len(ell_dict['ell_XC']) == len(ell_dict['ell_GC']), '3x2pt, XC and GC should '\
    ' have the same number of ell bins'
assert np.all(ell_dict['ell_3x2pt'] == ell_dict['ell_XC']), '3x2pt and XC should have the same ell values'
assert np.all(ell_dict['ell_3x2pt'] == ell_dict['ell_GC']), '3x2pt and GC should have the same ell values'
assert nbl_WL == nbl_3x2pt == nbl_GC, 'use the same number of bins for the moment'

# delta_ell values, needed for gaussian covariance (if binned in this way)
ell_dict['delta_l_WL'] = np.copy(delta_l_ref_nbl32[:nbl_WL])
ell_dict['delta_l_GC'] = np.copy(delta_l_ref_nbl32[:nbl_GC])
ell_dict['delta_l_3x2pt'] = np.copy(delta_l_ref_nbl32[:nbl_3x2pt])

# provate cfg dictionary. This serves a couple different purposeses:
# 1. To store and pass hardcoded parameters in a convenient way
# 2. To make the .format() more compact
pvt_cfg = {
    'zbins': zbins,
    'ind': ind,
    'probe_ordering': probe_ordering,
    'ell_min': cfg['ell_binning']['ell_min'],
    'ell_max_WL': ell_max_WL, 'ell_max_GC': ell_max_GC, 'ell_max_3x2pt': ell_max_3x2pt,
    'nbl_WL': nbl_WL, 'nbl_GC': nbl_GC, 'nbl_3x2pt': nbl_3x2pt,
    'which_ng_cov': cov_terms_str,
    'cov_terms_list': cov_terms_list,
    'GL_OR_LG': GL_OR_LG,
    'symmetrize_output_dict': symmetrize_output_dict,
    'use_h_units': use_h_units,
    'z_grid': z_grid,
    'ells_sb': ell_dict['ell_3x2pt'],
}

# TODO delete this? maybe I still want to print some of these options...
# pp.pprint(pvt_cfg)


# ! START SCALE CUTS: for these, we need to:
# 1. Compute the BNT. This is done with the raw, or unshifted n(z), but only for the purpose of computing the
#    ell cuts - the rest of the code uses a BNT matrix from the shifted n(z) - see also comment below.
# 2. compute the kernels for the un-shifted n(z) (for consistency)
# 3. bnt-transform these kernels (for lensing, it's only the gamma kernel), and use these to:
# 4. compute the z means
# 5. compute the ell cuts

# 1. Compute BNT
assert compute_bnt_with_shifted_nz_for_zcuts is False, 'The BNT used to compute the z_means and ell cuts is just for a simple case: no IA, no dz shift'
assert shift_nz is True, 'The signal (and BNT used to transform it) is computed with a shifted n(z); You could use an un-shifted n(z) for the BNT, but' \
    'this would be slightly inconsistent (but also what I did so far).'
assert include_ia_in_bnt_kernel_for_zcuts is False, 'We compute the BNT just for a simple case: no IA, no shift. This is because we want' \
                                                    ' to compute the z means'

# * IMPORTANT NOTE: The BNT should be computed from the same n(z) (shifted or not) which is then used to compute
# * the kernels which are then used to get the z_means, and finally the ell_cuts, for consistency. In other words,
# * we cannot compute the kernels with a shifted n(z) and transform them with a BNT computed from the unshifted n(z)
# * and viceversa. If the n(z) are shifted, one of the BNT kernels will become negative, but this is just because
# * two of the original kernels get very close after the shift: the transformation is correct.
# * Having said that, I leave the code below in case we want to change this in the future
if nz_gaussian_smoothing:
    nz_src = wf_cl_lib.gaussian_smmothing_nz(zgrid_nz_src, nz_unshifted_src, nz_gaussian_smoothing_sigma, plot=True)
    nz_lns = wf_cl_lib.gaussian_smmothing_nz(zgrid_nz_lns, nz_unshifted_lns, nz_gaussian_smoothing_sigma, plot=True)

if compute_bnt_with_shifted_nz_for_zcuts:
    nz_src = wf_cl_lib.shift_nz(zgrid_nz_src, nz_unshifted_src, dzWL_fiducial, normalize=normalize_shifted_nz,
                                plot_nz=False, interpolation_kind=shift_nz_interpolation_kind,
                                bounds_error=False, fill_value=0)
    nz_lns = wf_cl_lib.shift_nz(zgrid_nz_lns, nz_unshifted_lns, dzGC_fiducial, normalize=normalize_shifted_nz,
                                plot_nz=False, interpolation_kind=shift_nz_interpolation_kind,
                                bounds_error=False, fill_value=0)

bnt_matrix = bnt.compute_bnt_matrix(
    zbins, zgrid_nz_src, nz_src, cosmo_ccl=ccl_obj.cosmo_ccl, plot_nz=False)

# 2. compute the kernels for the un-shifted n(z) (for consistency)
ccl_obj.set_nz(nz_full_src=np.hstack((zgrid_nz_src[:, None], nz_src)),
               nz_full_lns=np.hstack((zgrid_nz_lns[:, None], nz_lns)))
ccl_obj.check_nz_tuple(zbins)
ccl_obj.set_ia_bias_tuple(z_grid_src=z_grid, has_ia=cfg['C_ell']['has_IA'])

# ! set galaxy and magnification bias
if cfg['C_ell']['which_gal_bias'] == 'from_input':
    gal_bias_input = np.genfromtxt(cfg['C_ell']['gal_bias_table_filename'])
    ccl_obj.gal_bias_2d, ccl_obj.gal_bias_func = sl.check_interpolate_input_tab(gal_bias_input, z_grid, zbins)
    ccl_obj.gal_bias_tuple = (z_grid, ccl_obj.gal_bias_2d)

elif cfg['C_ell']['which_gal_bias'] == 'FS2_polynomial_fit':
    ccl_obj.set_gal_bias_tuple_spv3(z_grid_lns=z_grid,
                                    magcut_lens=None,
                                    poly_fit_values=galaxy_bias_fit_fiducials)
else:
    raise ValueError('which_gal_bias should be "from_input" or "FS2_polynomial_fit"')

if cfg['C_ell']['has_magnification_bias']:
    if cfg['C_ell']['which_mag_bias'] == 'from_input':
        mag_bias_input = np.genfromtxt(cfg['C_ell']['mag_bias_table_filename'])
        ccl_obj.mag_bias_2d, ccl_obj.mag_bias_func = sl.check_interpolate_input_tab(mag_bias_input, z_grid, zbins)
        ccl_obj.mag_bias_tuple = (z_grid, ccl_obj.mag_bias_2d)
    elif cfg['C_ell']['which_mag_bias'] == 'FS2_polynomial_fit':
        ccl_obj.set_mag_bias_tuple(z_grid_lns=z_grid,
                                   has_magnification_bias=cfg['C_ell']['has_magnification_bias'],
                                   magcut_lens=None,
                                   poly_fit_values=magnification_bias_fit_fiducials)
    else:
        raise ValueError('which_mag_bias should be "from_input" or "FS2_polynomial_fit"')
else:
    ccl_obj.mag_bias_tuple = None

# ! set radial kernel arrays and objects
ccl_obj.set_kernel_obj(cfg['C_ell']['has_rsd'], cfg['PyCCL']['n_samples_wf'])
ccl_obj.set_kernel_arr(z_grid_wf=z_grid,
                       has_magnification_bias=cfg['C_ell']['has_magnification_bias'])

gal_kernel_plt_title = 'galaxy kernel\n(w/o gal bias!)'
ccl_obj.wf_galaxy_arr = ccl_obj.wf_galaxy_wo_gal_bias_arr

# 3. ! bnt-transform these kernels (for lensing, it's only the gamma kernel, without IA)
wf_gamma_ccl_bnt = (bnt_matrix @ ccl_obj.wf_gamma_arr.T).T

# 4. compute the z means
z_means_ll = wf_cl_lib.get_z_means(z_grid, ccl_obj.wf_gamma_arr)
z_means_gg = wf_cl_lib.get_z_means(z_grid, ccl_obj.wf_galaxy_arr)
z_means_ll_bnt = wf_cl_lib.get_z_means(z_grid, wf_gamma_ccl_bnt)

# plt.figure()
# for zi in range(zbins):
#     plt.plot(z_grid, ccl_obj.wf_gamma_arr[:, zi], ls='-', c=clr[zi],
#              alpha=0.6, label='wf_gamma_ccl' if zi == 0 else None)
#     plt.plot(z_grid, wf_gamma_ccl_bnt[:, zi], ls='--', c=clr[zi],
#              alpha=0.6, label='wf_gamma_ccl_bnt' if zi == 0 else None)
#     plt.axvline(z_means_ll_bnt[zi], ls=':', c=clr[zi])
# plt.legend()
# plt.xlabel('$z$')
# plt.ylabel(r'$W_i^{\gamma}(z)$')

assert np.all(np.diff(z_means_ll) > 0), 'z_means_ll should be monotonically increasing'
assert np.all(np.diff(z_means_gg) > 0), 'z_means_gg should be monotonically increasing'
assert np.all(np.diff(z_means_ll_bnt) > 0), ('z_means_ll_bnt should be monotonically increasing '
                                             '(not a strict condition, valid only if we do not shift the n(z) in this part)')

# 5. compute the ell cuts
ell_cuts_dict = {}
ellcuts_kw = {
    'kmax_h_over_Mpc': kmax_h_over_Mpc,
    'cosmo_ccl': ccl_obj.cosmo_ccl,
    'zbins': zbins,
    'h': h,
    'kmax_h_over_Mpc_ref': cfg['ell_cuts']['kmax_h_over_Mpc_ref'],
}
ell_cuts_dict['LL'] = ell_utils.load_ell_cuts(z_values_a=z_means_ll_bnt, z_values_b=z_means_ll_bnt, **ellcuts_kw)
ell_cuts_dict['GG'] = ell_utils.load_ell_cuts(z_values_a=z_means_gg, z_values_b=z_means_gg, **ellcuts_kw)
ell_cuts_dict['GL'] = ell_utils.load_ell_cuts(z_values_a=z_means_gg, z_values_b=z_means_ll_bnt, **ellcuts_kw)
ell_cuts_dict['LG'] = ell_utils.load_ell_cuts(z_values_a=z_means_ll_bnt, z_values_b=z_means_gg, **ellcuts_kw)
ell_dict['ell_cuts_dict'] = ell_cuts_dict  # this is to pass the ell cuts to the covariance module
# ! END SCALE CUTS

# now compute the BNT used for the rest of the code
if shift_nz:
    nz_src = wf_cl_lib.shift_nz(zgrid_nz_src, nz_unshifted_src, dzWL_fiducial, normalize=normalize_shifted_nz,
                                plot_nz=False, interpolation_kind=shift_nz_interpolation_kind)
    nz_lns = wf_cl_lib.shift_nz(zgrid_nz_lns, nz_unshifted_lns, dzGC_fiducial, normalize=normalize_shifted_nz,
                                plot_nz=False, interpolation_kind=shift_nz_interpolation_kind)
    # * this is important: the BNT matrix I use for the rest of the code (so not to compute the ell cuts) is instead
    # * consistent with the shifted n(z) used to compute the kernels
    bnt_matrix = bnt.compute_bnt_matrix(
        zbins, zgrid_nz_src, nz_src, cosmo_ccl=ccl_obj.cosmo_ccl, plot_nz=False)

wf_cl_lib.plot_nz_src_lns(zgrid_nz_src, nz_src, zgrid_nz_lns, nz_lns, colors=clr)

# re-set n(z) used in CCL class, then re-compute kernels
ccl_obj.set_nz(nz_full_src=np.hstack((zgrid_nz_src[:, None], nz_src)),
               nz_full_lns=np.hstack((zgrid_nz_lns[:, None], nz_lns)))
ccl_obj.set_kernel_obj(cfg['C_ell']['has_rsd'], cfg['PyCCL']['n_samples_wf'])
ccl_obj.set_kernel_arr(z_grid_wf=z_grid,
                       has_magnification_bias=cfg['C_ell']['has_magnification_bias'])

gal_kernel_plt_title = 'galaxy kernel\n(w/o gal bias)'
ccl_obj.wf_galaxy_arr = ccl_obj.wf_galaxy_wo_gal_bias_arr


# plot
wf_names_list = ['delta', 'gamma', 'ia', 'magnification', 'lensing', gal_kernel_plt_title]
wf_ccl_list = [ccl_obj.wf_delta_arr, ccl_obj.wf_gamma_arr, ccl_obj.wf_ia_arr, ccl_obj.wf_mu_arr,
               ccl_obj.wf_lensing_arr, ccl_obj.wf_galaxy_arr]

plt.figure()
for wf_idx in range(len(wf_ccl_list)):
    for zi in range(zbins):
        plt.plot(z_grid, wf_ccl_list[wf_idx][:, zi], c=clr[zi], alpha=0.6)
    plt.xlabel('$z$')
    plt.ylabel(r'$W_i^X(z)$')
    plt.suptitle(f'{wf_names_list[wf_idx]}')
    plt.tight_layout()
    plt.show()

# compute cls
ccl_obj.cl_ll_3d = ccl_obj.compute_cls(ell_dict['ell_WL'], ccl_obj.p_of_k_a,
                                       ccl_obj.wf_lensing_obj, ccl_obj.wf_lensing_obj, cl_ccl_kwargs)
ccl_obj.cl_gl_3d = ccl_obj.compute_cls(ell_dict['ell_XC'], ccl_obj.p_of_k_a,
                                       ccl_obj.wf_galaxy_obj, ccl_obj.wf_lensing_obj, cl_ccl_kwargs)
ccl_obj.cl_gg_3d = ccl_obj.compute_cls(ell_dict['ell_GC'], ccl_obj.p_of_k_a,
                                       ccl_obj.wf_galaxy_obj, ccl_obj.wf_galaxy_obj, cl_ccl_kwargs)

# oc needs finer sampling to avoid issues
ells_3x2pt_oc = np.geomspace(cfg['ell_binning']['ell_min'], cfg['ell_binning']['ell_max_3x2pt'], nbl_3x2pt_oc)
cl_ll_3d_oc = ccl_obj.compute_cls(ells_3x2pt_oc, ccl_obj.p_of_k_a,
                                  ccl_obj.wf_lensing_obj, ccl_obj.wf_lensing_obj, cl_ccl_kwargs)
cl_gl_3d_oc = ccl_obj.compute_cls(ells_3x2pt_oc, ccl_obj.p_of_k_a,
                                  ccl_obj.wf_galaxy_obj, ccl_obj.wf_lensing_obj, cl_ccl_kwargs)
cl_gg_3d_oc = ccl_obj.compute_cls(ells_3x2pt_oc, ccl_obj.p_of_k_a,
                                  ccl_obj.wf_galaxy_obj, ccl_obj.wf_galaxy_obj, cl_ccl_kwargs)

# ! add multiplicative shear bias
# ! THIS SHOULD NOT BE DONE FOR THE OC Cls!! mult shear bias values are passed in the .ini file
mult_shear_bias = np.array(cfg['C_ell']['mult_shear_bias'])
assert len(mult_shear_bias) == zbins, 'mult_shear_bias should be a scalar'
if not np.all(mult_shear_bias == 0):
    print('applying multiplicative shear bias')
    print(f'mult_shear_bias = {mult_shear_bias}')
    for ell_idx, _ in enumerate(ccl_obj.cl_ll_3d.shape[0]):
        for zi in range(zbins):
            for zj in range(zbins):
                ccl_obj.cl_ll_3d[ell_idx, zi, zj] *= (1 + mult_shear_bias[zi]) * (1 + mult_shear_bias[zj])

    for ell_idx, _ in enumerate(ccl_obj.cl_gl_3d.shape[0]):
        for zi in range(zbins):
            for zj in range(zbins):
                ccl_obj.cl_gl_3d[ell_idx, zi, zj] *= (1 + mult_shear_bias[zj])

ccl_obj.cl_3x2pt_5d = np.zeros((n_probes, n_probes, nbl_3x2pt, zbins, zbins))
ccl_obj.cl_3x2pt_5d[0, 0, :, :, :] = ccl_obj.cl_ll_3d[:nbl_3x2pt, :, :]
ccl_obj.cl_3x2pt_5d[1, 0, :, :, :] = ccl_obj.cl_gl_3d[:nbl_3x2pt, :, :]
ccl_obj.cl_3x2pt_5d[0, 1, :, :, :] = ccl_obj.cl_gl_3d[:nbl_3x2pt, :, :].transpose(0, 2, 1)
ccl_obj.cl_3x2pt_5d[1, 1, :, :, :] = ccl_obj.cl_gg_3d[:nbl_3x2pt, :, :]

cl_ll_3d, cl_gl_3d, cl_gg_3d = ccl_obj.cl_ll_3d, ccl_obj.cl_gl_3d, ccl_obj.cl_gg_3d
cl_3x2pt_5d = ccl_obj.cl_3x2pt_5d

cl_3x2pt_5d_oc = np.zeros((n_probes, n_probes, nbl_3x2pt_oc, zbins, zbins))
cl_3x2pt_5d_oc[0, 0, :, :, :] = cl_ll_3d_oc
cl_3x2pt_5d_oc[1, 0, :, :, :] = cl_gl_3d_oc
cl_3x2pt_5d_oc[0, 1, :, :, :] = cl_gl_3d_oc.transpose(0, 2, 1)
cl_3x2pt_5d_oc[1, 1, :, :, :] = cl_gg_3d_oc

fig, ax = plt.subplots(1, 3)
plt.tight_layout()
for zi in range(zbins):
    zj = zi
    ax[0].loglog(ell_dict['ell_WL'], ccl_obj.cl_ll_3d[:, zi, zj], c=clr[zi])
    ax[1].loglog(ell_dict['ell_XC'], ccl_obj.cl_gl_3d[:, zi, zj], c=clr[zi])
    ax[2].loglog(ell_dict['ell_GC'], ccl_obj.cl_gg_3d[:, zi, zj], c=clr[zi])
ax[0].set_xlabel('$\\ell$')
ax[1].set_xlabel('$\\ell$')
ax[2].set_xlabel('$\\ell$')
ax[0].set_ylabel('$C_{\\ell}$')
plt.show()


# ! BNT transform the cls (and responses?) - it's more complex since I also have to transform the noise
# ! spectra, better to transform directly the covariance matrix
if cfg['BNT']['cl_BNT_transform']:
    print('BNT-transforming the Cls...')
    assert cfg['BNT']['cov_BNT_transform'] is False, \
        'the BNT transform should be applied either to the Cls or to the covariance, not both'
    cl_ll_3d = cl_utils.cl_BNT_transform(cl_ll_3d, bnt_matrix, 'L', 'L')
    cl_3x2pt_5d = cl_utils.cl_BNT_transform_3x2pt(cl_3x2pt_5d, bnt_matrix)
    warnings.warn('you should probably BNT-transform the responses too!')
    if compute_oc_g or compute_oc_ssc or compute_oc_cng:
        raise NotImplementedError('You should cut also the OC Cls')


# ! cut datavectors and responses in the pessimistic case; be carful of WA, because it does not start from ell_min
if ell_max_WL == 1500:
    warnings.warn(
        'you are cutting the datavectors and responses in the pessimistic case, but is this compatible '
        'with the redshift-dependent ell cuts? Yes, this is an old warning; nonetheless, check ')
    assert False, 'you should check this'
    cl_ll_3d = cl_ll_3d[:nbl_WL, :, :]
    cl_gg_3d = cl_gg_3d[:nbl_GC, :, :]
    cl_3x2pt_5d = cl_3x2pt_5d[:nbl_3x2pt, :, :]

# ! Vincenzo's method for cl_ell_cuts: get the idxs to delete for the flattened 1d cls
if cfg['ell_cuts']['center_or_min'] == 'center':
    ell_prefix = 'ell'
elif cfg['ell_cuts']['center_or_min'] == 'min':
    ell_prefix = 'ell_edges'
else:
    raise ValueError('cfg["ell_cuts"]["center_or_min"] should be either "center" or "min"')

ell_dict['idxs_to_delete_dict'] = {
    'LL': ell_utils.get_idxs_to_delete(ell_dict[f'{ell_prefix}_WL'], ell_cuts_dict['LL'], is_auto_spectrum=True, zbins=zbins),
    'GG': ell_utils.get_idxs_to_delete(ell_dict[f'{ell_prefix}_GC'], ell_cuts_dict['GG'], is_auto_spectrum=True, zbins=zbins),
    'GL': ell_utils.get_idxs_to_delete(ell_dict[f'{ell_prefix}_XC'], ell_cuts_dict['GL'], is_auto_spectrum=False, zbins=zbins),
    'LG': ell_utils.get_idxs_to_delete(ell_dict[f'{ell_prefix}_XC'], ell_cuts_dict['LG'], is_auto_spectrum=False, zbins=zbins),
    '3x2pt': ell_utils.get_idxs_to_delete_3x2pt(ell_dict[f'{ell_prefix}_3x2pt'], ell_cuts_dict, zbins, cfg['covariance'])
}

# ! 3d cl ell cuts (*after* BNT!!)
# TODO here you could implement 1d cl ell cuts (but we are cutting at the covariance and derivatives level)
if cfg['ell_cuts']['cl_ell_cuts']:
    cl_ll_3d = cl_utils.cl_ell_cut(cl_ll_3d, ell_dict['ell_WL'], ell_cuts_dict['LL'])
    cl_gg_3d = cl_utils.cl_ell_cut(cl_gg_3d, ell_dict['ell_GC'], ell_cuts_dict['GG'])
    cl_3x2pt_5d = cl_utils.cl_ell_cut_3x2pt(cl_3x2pt_5d, ell_cuts_dict, ell_dict['ell_3x2pt'])
    if compute_oc_g or compute_oc_ssc or compute_oc_cng:
        raise NotImplementedError('You should cut also the OC Cls')

# re-set cls in the ccl_obj after BNT transform and/or ell cuts
ccl_obj.cl_ll_3d = cl_ll_3d
ccl_obj.cl_gg_3d = cl_gg_3d
ccl_obj.cl_3x2pt_5d = cl_3x2pt_5d

# ! build covariance matrices
cov_obj = sb_cov.SpaceborneCovariance(cfg, pvt_cfg, ell_dict, bnt_matrix)
cov_obj.jl_integrator_path = './spaceborne/julia_integrator.jl'
cov_obj.set_ind_and_zpairs(ind, zbins)
cov_obj.symmetrize_output_dict = symmetrize_output_dict
cov_obj.consistency_checks()
cov_obj.set_gauss_cov(ccl_obj=ccl_obj, split_gaussian_cov=cfg['covariance']['split_gaussian_cov'])

# ! ========================================== OneCovariance ===================================================
if compute_oc_g or compute_oc_ssc or compute_oc_cng:

    if cfg['ell_cuts']['cl_ell_cuts']:
        raise NotImplementedError('TODO double check inputs in this case. This case is untested')

    start_time = time.perf_counter()

    # * 1. save ingredients in ascii format
    oc_path = f'{output_path}/OneCovariance'
    if not os.path.exists(oc_path):
        os.makedirs(oc_path)

    nz_src_ascii_filename = cfg['nz']['nz_sources_filename'].replace('.dat', f'_dzshifts{shift_nz}.ascii')
    nz_lns_ascii_filename = cfg['nz']['nz_lenses_filename'].replace('.dat', f'_dzshifts{shift_nz}.ascii')
    nz_src_ascii_filename = nz_src_ascii_filename.format(**pvt_cfg)
    nz_lns_ascii_filename = nz_lns_ascii_filename.format(**pvt_cfg)
    nz_src_ascii_filename = os.path.basename(nz_src_ascii_filename)
    nz_lns_ascii_filename = os.path.basename(nz_lns_ascii_filename)
    nz_src_tosave = np.column_stack((zgrid_nz_src, nz_src))
    nz_lns_tosave = np.column_stack((zgrid_nz_lns, nz_lns))
    np.savetxt(f'{oc_path}/{nz_src_ascii_filename}', nz_src_tosave)
    np.savetxt(f'{oc_path}/{nz_lns_ascii_filename}', nz_lns_tosave)

    cl_ll_ascii_filename = f'Cell_ll_nbl{nbl_3x2pt_oc}'
    cl_gl_ascii_filename = f'Cell_gl_nbl{nbl_3x2pt_oc}'
    cl_gg_ascii_filename = f'Cell_gg_nbl{nbl_3x2pt_oc}'
    sl.write_cl_ascii(oc_path, cl_ll_ascii_filename, cl_3x2pt_5d_oc[0, 0, ...], ells_3x2pt_oc, zbins)
    sl.write_cl_ascii(oc_path, cl_gl_ascii_filename, cl_3x2pt_5d_oc[1, 0, ...], ells_3x2pt_oc, zbins)
    sl.write_cl_ascii(oc_path, cl_gg_ascii_filename, cl_3x2pt_5d_oc[1, 1, ...], ells_3x2pt_oc, zbins)

    ascii_filenames_dict = {
        'cl_ll_ascii_filename': cl_ll_ascii_filename,
        'cl_gl_ascii_filename': cl_gl_ascii_filename,
        'cl_gg_ascii_filename': cl_gg_ascii_filename,
        'nz_src_ascii_filename': nz_src_ascii_filename,
        'nz_lns_ascii_filename': nz_lns_ascii_filename,
    }

    if cfg["covariance"]["which_b1g_in_resp"] == 'from_input':
        gal_bias_ascii_filename = f'{oc_path}/gal_bias_table.ascii'
        ccl_obj.save_gal_bias_table_ascii(z_grid, gal_bias_ascii_filename)
        ascii_filenames_dict['gal_bias_ascii_filename'] = gal_bias_ascii_filename
    elif cfg["covariance"]["which_b1g_in_resp"] == 'from_HOD':
        warnings.warn('OneCovariance will use the HOD-derived galaxy bias for the Cls and responses')

    # * 2. compute cov using the onecovariance interface class
    print('Start NG cov computation with OneCovariance...')
    # initialize object, build cfg file
    oc_obj = oc_interface.OneCovarianceInterface(cfg, pvt_cfg,
                                                 do_g=compute_oc_g,
                                                 do_ssc=compute_oc_ssc,
                                                 do_cng=compute_oc_cng)
    oc_obj.oc_path = oc_path
    oc_obj.z_grid_trisp_sb = z_grid_trisp
    oc_obj.path_to_config_oc_ini = f'{oc_obj.oc_path}/input_configs.ini'
    oc_obj.ells_sb = ell_dict['ell_3x2pt']
    oc_obj.build_save_oc_ini(ascii_filenames_dict, print_ini=True)

    # compute covs
    oc_obj.call_oc_from_bash()
    oc_obj.process_cov_from_list_file()
    oc_obj.output_sanity_check(rtol=1e-4)  # .dat vs .mat

    # This is an alternative method to call OC (more convoluted and more maintanable).
    # I keep the code for optional consistency checks
    if cfg['OneCovariance']['consistency_checks']:

        # store in temp variables for later check
        check_cov_sva_oc_3x2pt_10D = oc_obj.cov_sva_oc_3x2pt_10D
        check_cov_mix_oc_3x2pt_10D = oc_obj.cov_mix_oc_3x2pt_10D
        check_cov_sn_oc_3x2pt_10D = oc_obj.cov_sn_oc_3x2pt_10D
        check_cov_ssc_oc_3x2pt_10D = oc_obj.cov_ssc_oc_3x2pt_10D
        check_cov_cng_oc_3x2pt_10D = oc_obj.cov_cng_oc_3x2pt_10D

        oc_obj.call_oc_from_class()
        oc_obj.process_cov_from_class()

        # a more strict relative tolerance will make this test fail,
        # the number of digits in the .dat and .mat files is lower
        np.testing.assert_allclose(check_cov_sva_oc_3x2pt_10D, oc_obj.cov_sva_oc_3x2pt_10D, atol=0, rtol=1e-3)
        np.testing.assert_allclose(check_cov_mix_oc_3x2pt_10D, oc_obj.cov_mix_oc_3x2pt_10D, atol=0, rtol=1e-3)
        np.testing.assert_allclose(check_cov_sn_oc_3x2pt_10D, oc_obj.cov_sn_oc_3x2pt_10D, atol=0, rtol=1e-3)
        np.testing.assert_allclose(check_cov_ssc_oc_3x2pt_10D, oc_obj.cov_ssc_oc_3x2pt_10D, atol=0, rtol=1e-3)
        np.testing.assert_allclose(check_cov_cng_oc_3x2pt_10D, oc_obj.cov_cng_oc_3x2pt_10D, atol=0, rtol=1e-3)

    print('Time taken to compute OC: {:.2f} m'.format((time.perf_counter() - start_time) / 60))

else:
    oc_obj = None

# ! ========================================== Spaceborne ===================================================


if compute_sb_ssc:

    print('Start SSC computation with Spaceborne...')

    # precompute pk_mm, pk_gm and pk_mm, in case you want to rescale the responses to get R_mm, R_gm, R_gg
    k_array, pk_mm_2d = cosmo_lib.pk_from_ccl(k_grid, z_grid_trisp, use_h_units,
                                              ccl_obj.cosmo_ccl, pk_kind='nonlinear')

    # Needed to compute P_gm, P_gg, and for the responses from an input bias
    gal_bias = ccl_obj.gal_bias_2d[:, 0]
    # # check that it's the same in each bin
    for zi in range(zbins):
        np.testing.assert_allclose(ccl_obj.gal_bias_2d[:, 0], ccl_obj.gal_bias_2d[:, zi], atol=0, rtol=1e-5)
    # interpolate with a spline on the trispectrum z grid
<<<<<<< HEAD
    gal_bias_spline = CubicSpline(z_grid, gal_bias)
    gal_bias = gal_bias_spline(z_grid_trisp)
=======
    gal_bias = ccl_obj.gal_bias_func(z_grid_trisp)
>>>>>>> bb75762d

    pk_gm_2d = pk_mm_2d * gal_bias
    pk_gg_2d = pk_mm_2d * gal_bias ** 2

<<<<<<< HEAD
    # ! 1. Get halo model responses from CCL
    if cfg['covariance']['which_pk_responses'] == 'halo_model_CCL':

        ccl_obj.initialize_trispectrum(which_ng_cov='SSC', probe_ordering=probe_ordering,
                                       pyccl_cfg=cfg['PyCCL'])

        # k and z grids (responses will be interpolated below)
        k_grid_resp_hm = ccl_obj.responses_dict['L', 'L', 'L', 'L']['k_1overMpc']
        a_grid_resp_hm = ccl_obj.responses_dict['L', 'L', 'L', 'L']['a_arr']
        # translate a to z and cut the arrays to the maximum redshift of the SU responses (much smaller range!)
        z_grid_resp_hm = cosmo_lib.a_to_z(a_grid_resp_hm)[::-1]

        assert np.allclose(k_grid_resp_hm, k_grid, atol=0, rtol=1e-2), \
            'CCL and SB k_grids for trispectrum should match'
        assert np.allclose(z_grid_resp_hm, z_grid_trisp, atol=0, rtol=1e-2), \
            'CCL and SB z_grids for trispectrum should match'

        dPmm_ddeltab = ccl_obj.responses_dict['L', 'L', 'L', 'L']['dpk12']
        dPgm_ddeltab = ccl_obj.responses_dict['L', 'L', 'G', 'L']['dpk34']
        dPgg_ddeltab = ccl_obj.responses_dict['G', 'G', 'G', 'G']['dpk12']

        # a is flipped w.r.t. z
        dPmm_ddeltab = np.flip(dPmm_ddeltab, axis=1)
        dPgm_ddeltab = np.flip(dPgm_ddeltab, axis=1)
        dPgg_ddeltab = np.flip(dPgg_ddeltab, axis=1)

        r_mm = dPmm_ddeltab / pk_mm_2d
        r_gm = dPgm_ddeltab / pk_gm_2d
        r_gg = dPgg_ddeltab / pk_gg_2d

        # quick sanity check
        assert np.allclose(ccl_obj.responses_dict['L', 'L', 'G', 'L']['dpk34'],
                           ccl_obj.responses_dict['G', 'L', 'G', 'G']['dpk12'], atol=0, rtol=1e-5)
        assert np.allclose(ccl_obj.responses_dict['L', 'L', 'L', 'L']['dpk34'],
                           ccl_obj.responses_dict['L', 'L', 'L', 'L']['dpk12'], atol=0, rtol=1e-5)
        assert dPmm_ddeltab.shape == dPgm_ddeltab.shape == dPgg_ddeltab.shape, 'dPab_ddeltab_hm shape mismatch'

    elif cfg['covariance']['which_pk_responses'] == 'halo_model_SB':
=======
    if cfg['covariance']['which_pk_responses'] == 'halo_model':
>>>>>>> bb75762d

        which_b1g_in_resp = cfg['covariance']['which_b1g_in_resp']
        include_terasawa_terms = cfg['covariance']['include_terasawa_terms']
        resp_obj = responses.SpaceborneResponses(cfg=cfg, k_grid=k_grid,
                                                 z_grid=z_grid_trisp,
                                                 ccl_obj=ccl_obj)
        resp_obj.use_h_units = use_h_units
        resp_obj.set_hm_resp(k_grid, z_grid_trisp,
                             which_b1g_in_resp, gal_bias,
                             include_terasawa_terms=include_terasawa_terms)
        dPmm_ddeltab = resp_obj.dPmm_ddeltab_hm
        dPgm_ddeltab = resp_obj.dPgm_ddeltab_hm
        dPgg_ddeltab = resp_obj.dPgg_ddeltab_hm
        r_mm = resp_obj.r1_mm_hm
        r_gm = resp_obj.r1_gm_hm
        r_gg = resp_obj.r1_gg_hm

    elif cfg['covariance']['which_pk_responses'] == 'separate_universe':

        resp_obj = responses.SpaceborneResponses(cfg=cfg, k_grid=k_grid,
                                                 z_grid=z_grid_trisp,
                                                 ccl_obj=ccl_obj)
        resp_obj.use_h_units = use_h_units
        resp_obj.set_g1mm_su_resp()
        r_mm = resp_obj.compute_r1_mm()
        resp_obj.set_su_resp(b2g_from_halomodel=True,
                             include_b2g=cfg['covariance']['include_b2g'])
        r_gm = resp_obj.r1_gm
        r_gg = resp_obj.r1_gg
        b1g_hm = resp_obj.b1g_hm
        b2g_hm = resp_obj.b2g_hm

        dPmm_ddeltab = resp_obj.dPmm_ddeltab
        dPgm_ddeltab = resp_obj.dPgm_ddeltab
        dPgg_ddeltab = resp_obj.dPgg_ddeltab

    else:
        raise ValueError(
            'which_pk_responses must be either "halo_model" or "separate_universe". '
            f' Got {cfg["covariance"]["which_pk_responses"]}.')

    # ! 2. prepare integrands (d2CAB_dVddeltab) and volume element

    # ! test k_max_limber vs k_max_dPk and adjust z_min accordingly
    k_max_resp = np.max(k_grid)
    ell_grid = ell_dict['ell_3x2pt']
    kmax_limber = cosmo_lib.get_kmax_limber(ell_grid, z_grid, use_h_units, ccl_obj.cosmo_ccl)

    z_grid_test = deepcopy(z_grid)
    while kmax_limber > k_max_resp:
        print(f'kmax_limber > k_max_dPk ({kmax_limber:.2f} {k_txt_label} > {k_max_resp:.2f} {k_txt_label}): '
              f'Increasing z_min until kmax_limber < k_max_dPk. Alternatively, increase k_max_dPk or decrease ell_max.')
        z_grid_test = z_grid_test[1:]
        kmax_limber = cosmo_lib.get_kmax_limber(
            ell_grid, z_grid_test, use_h_units, ccl_obj.cosmo_ccl)
        print(f'Retrying with z_min = {z_grid_test[0]:.3f}')

    # ! compute the Pk responses(k, z) in k_limber and z_grid
    dPmm_ddeltab_interp = RegularGridInterpolator((k_grid, z_grid_trisp), dPmm_ddeltab, method='linear')
    dPgm_ddeltab_interp = RegularGridInterpolator((k_grid, z_grid_trisp), dPgm_ddeltab, method='linear')
    dPgg_ddeltab_interp = RegularGridInterpolator((k_grid, z_grid_trisp), dPgg_ddeltab, method='linear')

    k_limber = partial(cosmo_lib.k_limber, cosmo_ccl=ccl_obj.cosmo_ccl, use_h_units=use_h_units)

    dPmm_ddeltab_klimb = np.array([dPmm_ddeltab_interp((k_limber(ell_val, z_grid), z_grid))
                                   for ell_val in ell_dict['ell_WL']])
    dPgm_ddeltab_klimb = np.array([dPgm_ddeltab_interp((k_limber(ell_val, z_grid), z_grid))
                                   for ell_val in ell_dict['ell_XC']])
    dPgg_ddeltab_klimb = np.array([dPgg_ddeltab_interp((k_limber(ell_val, z_grid), z_grid))
                                   for ell_val in ell_dict['ell_GC']])

    # ! integral prefactor
    cl_integral_prefactor = cosmo_lib.cl_integral_prefactor(z_grid,
                                                            cl_integral_convention_ssc,
                                                            use_h_units=use_h_units,
                                                            cosmo_ccl=ccl_obj.cosmo_ccl)
    # ! observable densities
    wf_delta = ccl_obj.wf_delta_arr
    wf_gamma = ccl_obj.wf_gamma_arr
    wf_ia = ccl_obj.wf_ia_arr
    wf_mu = ccl_obj.wf_mu_arr
    wf_lensing = ccl_obj.wf_lensing_arr

    d2CLL_dVddeltab = np.einsum('zi,zj,Lz->Lijz', wf_lensing, wf_lensing, dPmm_ddeltab_klimb)
    d2CGL_dVddeltab = \
        np.einsum('zi,zj,Lz->Lijz', wf_delta, wf_lensing, dPgm_ddeltab_klimb) + \
        np.einsum('zi,zj,Lz->Lijz', wf_mu, wf_lensing, dPmm_ddeltab_klimb)
    d2CGG_dVddeltab = \
        np.einsum('zi,zj,Lz->Lijz', wf_delta, wf_delta, dPgg_ddeltab_klimb) + \
        np.einsum('zi,zj,Lz->Lijz', wf_delta, wf_mu, dPgm_ddeltab_klimb) + \
        np.einsum('zi,zj,Lz->Lijz', wf_mu, wf_delta, dPgm_ddeltab_klimb) + \
        np.einsum('zi,zj,Lz->Lijz', wf_mu, wf_mu, dPmm_ddeltab_klimb)

    # ! 3. Compute/load/save sigma2_b
    if cfg['covariance']['load_cached_sigma2_b']:
        sigma2_b = np.load(f'{output_path}/cache/sigma2_b.npy')

    else:
        print('Computing sigma2_b...')

        if cfg['covariance']['use_KE_approximation']:
            # compute sigma2_b(z) (1 dimension) using the existing CCL implementation
            ccl_obj.set_sigma2_b(z_grid=z_grid,
                                 fsky=cfg['mask']['fsky'],
                                 which_sigma2_b=which_sigma2_b,
                                 nside_mask=cfg['mask']['nside_mask'],
                                 mask_path=cfg['mask']['mask_path'])
            _a, sigma2_b = ccl_obj.sigma2_b_tuple
            # quick sanity check on the a/z grid
            sigma2_b = sigma2_b[::-1]
            _z = cosmo_lib.a_to_z(_a)[::-1]
            np.testing.assert_allclose(z_grid, _z, atol=0, rtol=1e-8)

        else:
            sigma2_b = sigma2_SSC.sigma2_z1z2_wrap(
                z_grid=z_grid,
                k_grid_sigma2=k_grid_sigma2_b,
                cosmo_ccl=ccl_obj.cosmo_ccl,
                which_sigma2_b=which_sigma2_b,
                area_deg2_in=cfg['mask']['survey_area_deg2'],
                nside_mask=cfg['mask']['nside_mask'],
                mask_path=cfg['mask']['nside_mask']
            )
            # Note: if you want to compare sigma2 with full_curved_sky against polar_cap_on_the_fly, remember to divide
            # the former by fsky (eq. 29 of https://arxiv.org/pdf/1612.05958)

    if not cfg['covariance']['load_cached_sigma2_b']:
        np.save(f'{output_path}/cache/sigma2_b.npy', sigma2_b)
        np.save(f'{output_path}/cache/zgrid_sigma2_b.npy', z_grid)

    # ! 4. Perform the integration calling the Julia module
    print('Computing the SSC integral...')
    start = time.perf_counter()
    cov_ssc_3x2pt_dict_8D = cov_obj.ssc_integral_julia(d2CLL_dVddeltab=d2CLL_dVddeltab,
                                                       d2CGL_dVddeltab=d2CGL_dVddeltab,
                                                       d2CGG_dVddeltab=d2CGG_dVddeltab,
                                                       cl_integral_prefactor=cl_integral_prefactor,
                                                       sigma2=sigma2_b,
                                                       z_grid=z_grid,
                                                       integration_type=ssc_integration_type,
                                                       probe_ordering=probe_ordering,
                                                       num_threads=cfg['misc']['num_threads'])
    print('SSC computed in {:.2f} m'.format((time.perf_counter() - start) / 60))

    # in the full_curved_sky case only, sigma2_b has to be divided by fsky
    # TODO it would make much more sense to divide s2b directly...
    if which_sigma2_b == 'full_curved_sky':
        for key in cov_ssc_3x2pt_dict_8D.keys():
            cov_ssc_3x2pt_dict_8D[key] /= cfg['mask']['fsky']
    elif which_sigma2_b in ['polar_cap_on_the_fly', 'from_input_mask', 'flat_sky']:
        pass
    else:
        raise ValueError(f'which_sigma2_b = {which_sigma2_b} not recognized')

    cov_obj.cov_ssc_sb_3x2pt_dict_8D = cov_ssc_3x2pt_dict_8D

# TODO integrate this with Spaceborne_covg

# ! ========================================== PyCCL ===================================================
if (compute_ccl_ssc or compute_ccl_cng):

    # Note: this z grid has to be larger than the one requested in the trispectrum (z_grid_tkka in the cfg file).
    # You can probaby use the same grid as the one used in the trispectrum, but from my tests is should be
    # zmin_s2b < zmin_s2b_tkka and zmax_s2b =< zmax_s2b_tkka.
    # if zmin=0 it looks like I can have zmin_s2b = zmin_s2b_tkka
    ccl_obj.set_sigma2_b(z_grid=z_default_grid_ccl,
                         fsky=cfg['mask']['fsky'],
                         which_sigma2_b=which_sigma2_b,
                         nside_mask=cfg['mask']['nside_mask'],
                         mask_path=cfg['mask']['mask_path'])

    ccl_ng_cov_terms_list = []
    if compute_ccl_ssc:
        ccl_ng_cov_terms_list.append('SSC')
    if compute_ccl_cng:
        ccl_ng_cov_terms_list.append('cNG')

    for which_ng_cov in ccl_ng_cov_terms_list:

        ccl_obj.initialize_trispectrum(which_ng_cov, probe_ordering, cfg['PyCCL'])
        ccl_obj.compute_ng_cov_3x2pt(which_ng_cov, ell_dict['ell_3x2pt'], cfg['mask']['fsky'],
                                     integration_method=cfg['PyCCL']['cov_integration_method'],
                                     probe_ordering=probe_ordering, ind_dict=ind_dict)

# ! ========================================== combine covariance terms ================================================
cov_obj.build_covs(ccl_obj=ccl_obj, oc_obj=oc_obj)
cov_dict = cov_obj.cov_dict

# ! ========================================== plot & tests ================================================
for key in cov_dict.keys():
    sl.matshow(cov_dict[key], title=key)

for key in cov_dict.keys():
    np.testing.assert_allclose(cov_dict[key], cov_dict[key].T,
                               atol=0, rtol=1e-7, err_msg=f'{key} not symmetric')

for which_cov in cov_dict.keys():
    probe = which_cov.split('_')[1]
    which_ng_cov = which_cov.split('_')[2]
    ndim = which_cov.split('_')[3]
    cov_filename = cfg['covariance']['cov_filename'].format(which_ng_cov=which_ng_cov,
                                                            probe=probe,
                                                            ndim=ndim)
    cov_filename = cov_filename.replace('_g_', '_G_')
    cov_filename = cov_filename.replace('_ssc_', '_SSC_')
    cov_filename = cov_filename.replace('_cng_', '_cNG_')
    cov_filename = cov_filename.replace('_tot_', '_TOT_')

    if cov_filename.endswith('.npz'):
        save_func = np.savez_compressed
    elif cov_filename.endswith('.npy'):
        save_func = np.save

    save_func(f'{output_path}/{cov_filename}', cov_dict[which_cov])

    if cfg['covariance']['save_full_cov']:
        unique_probe_comb = [
            [0, 0, 0, 0], [0, 0, 1, 0], [0, 0, 1, 1],
            [1, 0, 1, 0], [1, 0, 1, 1], [1, 1, 1, 1]]
        probename_dict = {
            0: 'L',
            1: 'G'}
        for a, b, c, d in unique_probe_comb:
            abcd_str = f'{probename_dict[a]}{probename_dict[b]}{probename_dict[c]}{probename_dict[d]}'
            cov_tot_6d = cov_obj.cov_3x2pt_g_10D[a, b, c, d, ...] + cov_obj.cov_3x2pt_ssc_10D[a, b, c, d, ...] + \
                cov_obj.cov_3x2pt_cng_10D[a, b, c, d, ...]
            save_func(f'{output_path}/cov_{abcd_str}_G_6D', cov_obj.cov_3x2pt_g_10D[a, b, c, d, ...])
            save_func(f'{output_path}/cov_{abcd_str}_SSC_6D', cov_obj.cov_3x2pt_ssc_10D[a, b, c, d, ...])
            save_func(f'{output_path}/cov_{abcd_str}_cNG_6D', cov_obj.cov_3x2pt_cng_10D[a, b, c, d, ...])
            save_func(f'{output_path}/cov_{abcd_str}_TOT_6D', cov_tot_6d)


# save cfg file
with open(f'{output_path}/run_config.yaml', 'w') as yaml_file:
    yaml.dump(cfg, yaml_file, default_flow_style=False)

header_list = ['ell', 'delta_ell', 'ell_lower_edges', 'ell_upper_edges']    

ells_2d_save = np.column_stack((
    ell_ref_nbl32,
    delta_l_ref_nbl32,
    ell_edges_ref_nbl32[:-1],
    ell_edges_ref_nbl32[1:], 
))

sl.savetxt_aligned(f'{output_path}/ell_values_ref.txt', ells_2d_save, header_list)

for probe in ['WL', 'GC', '3x2pt']:
    ells_2d_save = np.column_stack((
        ell_dict[f'ell_{probe}'],
        ell_dict[f'delta_l_{probe}'],
        ell_dict[f'ell_edges_{probe}'][:-1],
        ell_dict[f'ell_edges_{probe}'][1:], 
    ))
    sl.savetxt_aligned(f'{output_path}/ell_values_{probe}.txt', ells_2d_save, header_list)

if cfg['misc']['save_output_as_benchmark']:

    if not compute_sb_ssc:
        sigma2_b = None
        dPmm_ddeltab = None
        dPgm_ddeltab = None
        dPgg_ddeltab = None
        d2CLL_dVddeltab = None
        d2CGL_dVddeltab = None
        d2CGG_dVddeltab = None

    import datetime
    branch, commit = sl.get_git_info()
    metadata = {
        "timestamp": datetime.datetime.now().isoformat(),
        'branch': branch,
        'commit': commit,
    }

    bench_filename = cfg['misc']['bench_filename'].format(
        g_code=cfg['covariance']['G_code'],
        ssc_code=cfg['covariance']['SSC_code'] if cfg['covariance']['SSC'] else 'None',
        cng_code=cfg['covariance']['cNG_code'] if cfg['covariance']['cNG'] else 'None',
        use_KE=str(cfg['covariance']['use_KE_approximation']),
        which_pk_responses=cfg['covariance']['which_pk_responses'],
        which_b1g_in_resp=cfg['covariance']['which_b1g_in_resp']
    )

    if os.path.exists(f'{bench_filename}.npz'):
        raise ValueError('You are trying to overwrite a benchmark file. Please rename the file or delete the existing one.')

    with open(f'{bench_filename}.yaml', 'w') as yaml_file:
        yaml.dump(cfg, yaml_file, default_flow_style=False)

    np.savez_compressed(bench_filename,
                        backup_cfg=cfg,
                        z_grid_ssc_integrands=z_grid,
                        k_grid_resp=k_grid,
                        wf_delta=ccl_obj.wf_delta_arr,
                        wf_gamma=ccl_obj.wf_gamma_arr,
                        wf_ia=ccl_obj.wf_ia_arr,
                        wf_mu=ccl_obj.wf_mu_arr,
                        wf_lensing_arr=ccl_obj.wf_lensing_arr,
                        cl_ll_3d=ccl_obj.cl_ll_3d,
                        cl_gl_3d=ccl_obj.cl_gl_3d,
                        cl_gg_3d=ccl_obj.cl_gg_3d,
                        cl_3x2pt_5d=ccl_obj.cl_3x2pt_5d,
                        sigma2_b=sigma2_b,
                        dPmm_ddeltab=dPmm_ddeltab,
                        dPgm_ddeltab=dPgm_ddeltab,
                        dPgg_ddeltab=dPgg_ddeltab,
                        d2CLL_dVddeltab=d2CLL_dVddeltab,
                        d2CGL_dVddeltab=d2CGL_dVddeltab,
                        d2CGG_dVddeltab=d2CGG_dVddeltab,
                        cov_WL_g_2D=cov_dict['cov_WL_g_2D'],
                        cov_GC_g_2D=cov_dict['cov_GC_g_2D'],
                        cov_XC_g_2D=cov_dict['cov_XC_g_2D'],
                        cov_3x2pt_g_2D=cov_dict['cov_3x2pt_g_2D'],
                        cov_WL_ssc_2D=cov_dict['cov_WL_ssc_2D'],
                        cov_GC_ssc_2D=cov_dict['cov_GC_ssc_2D'],
                        cov_XC_ssc_2D=cov_dict['cov_XC_ssc_2D'],
                        cov_3x2pt_ssc_2D=cov_dict['cov_3x2pt_ssc_2D'],
                        cov_WL_cng_2D=cov_dict['cov_WL_cng_2D'],
                        cov_GC_cng_2D=cov_dict['cov_GC_cng_2D'],
                        cov_XC_cng_2D=cov_dict['cov_XC_cng_2D'],
                        cov_3x2pt_cng_2D=cov_dict['cov_3x2pt_cng_2D'],
                        metadata=metadata,
                        )


print(f'Covariance matrices saved in {output_path}\n')

for which_cov in cov_dict.keys():

    if '3x2pt' in which_cov and 'tot' in which_cov:

        if cfg['misc']['test_condition_number']:
            cond_number = np.linalg.cond(cov_dict[which_cov])
            print(f'Condition number of {which_cov} = {cond_number:.4e}')

        if cfg['misc']['test_cholesky_decomposition']:
            print(f'Performing Cholesky decomposition of {which_cov}...')
            try:
                np.linalg.cholesky(cov_dict[which_cov])
                print('Cholesky decomposition successful')
            except np.linalg.LinAlgError:
                print('Cholesky decomposition failed. Consider checking the condition number or symmetry.')

        if cfg['misc']['test_numpy_inversion']:
            print(f'Computing numpy inverse of {which_cov}...')
            try:
                inv_cov = np.linalg.inv(cov_dict[which_cov])
                print('Numpy inversion successful.')
                # Test correctness of inversion:
                identity_check = np.allclose(
                    np.dot(cov_dict[which_cov], inv_cov),
                    np.eye(cov_dict[which_cov].shape[0]),
                    atol=1e-9,
                    rtol=1e-7
                )
                if identity_check:
                    print('Inverse verified successfully (matrix product is identity). atol=1e-9, rtol=1e-7')
                else:
                    print('Warning: Inverse verification failed (matrix product deviates from identity). atol=0, rtol=1e-7')
            except np.linalg.LinAlgError:
                print('Numpy inversion failed: Matrix is singular or near-singular.')

        if cfg['misc']['test_symmetry']:
            if not np.allclose(cov_dict[which_cov], cov_dict[which_cov].T, atol=0, rtol=1e-7):
                print('Warning: Matrix is not symmetric. atol=0, rtol=1e-7')
            else:
                print('Matrix is symmetric. atol=0, rtol=1e-7')

<<<<<<< HEAD

#  TODO This section has been temporarily restored, to be deleted in public branch

FM_ordered_params = {
    'Om': 0.32,
    'Ob': 0.05,
    'wz': -1.0,
    'wa': 0.0,
    'h': 0.6737,
    'ns': 0.966,
    's8': 0.816,
    'logT': 7.75,
    'Aia': 0.16,
    'eIA': 1.66,
    'm01': 0.0,
    'm02': 0.0,
    'm03': 0.0,
    'm04': 0.0,
    'm05': 0.0,
    'm06': 0.0,
    'm07': 0.0,
    'm08': 0.0,
    'm09': 0.0,
    'm10': 0.0,
    'm11': 0.0,
    'm12': 0.0,
    'm13': 0.0,
    'dzWL01': -0.025749,
    'dzWL02': 0.022716,
    'dzWL03': -0.026032,
    'dzWL04': 0.012594,
    'dzWL05': 0.019285,
    'dzWL06': 0.008326,
    'dzWL07': 0.038207,
    'dzWL08': 0.002732,
    'dzWL09': 0.034066,
    'dzWL10': 0.049479,
    'dzWL11': 0.06649,
    'dzWL12': 0.000815,
    'dzWL13': 0.04907,
    # coefficients for the polynomial magnification and galaxy bias fits
    'bG01': 1.33291,
    'bG02': -0.72414,
    'bG03': 1.0183,
    'bG04': -0.14913,
    'bM01': -1.50685,
    'bM02': 1.35034,
    'bM03': 0.08321,
    'bM04': 0.04279,
}


fm_cfg = {
    'GL_or_LG': 'GL',
    'compute_FM': True,
    'save_FM_txt': False,
    'save_FM_dict': False,
    'load_preprocess_derivatives': False,
    'which_derivatives': 'Vincenzo',  # Vincenzo or Spaceborne,
    'derivatives_folder': "{ROOT:s}/common_data/vincenzo/SPV3_07_2022/LiFEforSPV3_may24/OutputFiles/DataVecDers/{flat_or_nonflat:s}/{which_pk:s}/{EP_or_ED:s}{zbins:02d}",
    'derivatives_filename': "dDVd{param_name:s}-{probe:s}-ML{magcut_lens:03d}-MS{magcut_source:03d}-{EP_or_ED:s}{zbins:02d}.dat",
    'derivatives_prefix': 'dDVd',
    'derivatives_BNT_transform': False,
    'deriv_ell_cuts': False,
    'fm_folder': "{ROOT:s}/common_data/Spaceborne/jobs/SPV3/output/Flagship_{flagship_version}/FM/BNT_{BNT_transform:s}/ell_cuts_{ell_cuts:s}",
    'fm_txt_filename': 'fm_txt_filename',
    'fm_dict_filename': "FM_dict_test.pickle",
    'test_against_vincenzo': False,
    'test_against_benchmarks': False,
    'FM_ordered_params': FM_ordered_params,
    'ind': ind,
    'block_index': 'ell',
    'zbins': zbins,
    'compute_SSC': True,
}


from spaceborne import fisher_matrix as fm_utils
flat_or_nonflat = 'Flat'
magcut_lens = 245  # valid for GCph
magcut_source = 245  # valid for WL
zmin_nz_lens = 2  # = 0.2
zmin_nz_source = 2  # = 0.2
zmax_nz = 25  # = 2.5
idIA = 2
idB = 3
idM = 3
idR = 1
idBM = 3  # for the SU responses
ep_or_ed = 'EP'
ROOT = '/home/davide/Documenti/Lavoro/Programmi'

variable_specs = {'flat_or_nonflat': flat_or_nonflat,
                  'which_pk': 'HMCodeBar',
                  'EP_or_ED': ep_or_ed,
                  'zbins': zbins,
                  }

# list_params_to_vary = list(FM_ordered_params.keys())
list_params_to_vary = [param for param in FM_ordered_params.keys() if param != 'ODE']
# list_params_to_vary = ['h', 'wa', 'dzWL01', 'm06', 'bG02', 'bM02']
# list_params_to_vary = ['bM02', ]


# Vincenzo's derivatives
der_prefix = fm_cfg['derivatives_prefix']
derivatives_folder = fm_cfg['derivatives_folder'].format(**variable_specs, ROOT=ROOT)
fm_dict_filename = fm_cfg['fm_dict_filename'].format(**variable_specs, ROOT=ROOT)
# ! get vincenzo's derivatives' parameters, to check that they match with the yaml file
# check the parameter names in the derivatives folder, to see whether I'm setting the correct ones in the config file
vinc_filenames = sl.get_filenames_in_folder(derivatives_folder)
vinc_filenames = [vinc_filename for vinc_filename in vinc_filenames if
                  vinc_filename.startswith(der_prefix)]

# keep only the files corresponding to the correct magcut_lens, magcut_source and zbins
vinc_filenames = [filename for filename in vinc_filenames if
                  all(x in filename for x in
                      [f'ML{magcut_lens}', f'MS{magcut_source}', f'{ep_or_ed}{zbins:02d}'])]
vinc_filenames = [filename.replace('.dat', '') for filename in vinc_filenames]

vinc_trimmed_filenames = [vinc_filename.split('-', 1)[0].strip() for vinc_filename in vinc_filenames]
vinc_trimmed_filenames = [
    vinc_trimmed_filename[len(der_prefix):] if vinc_trimmed_filename.startswith(
        der_prefix) else vinc_trimmed_filename
    for vinc_trimmed_filename in vinc_trimmed_filenames]
vinc_param_names = list(set(vinc_trimmed_filenames))
vinc_param_names.sort()

# ! get fiducials names and values from the yaml file
# remove ODE if I'm studying only flat models
if flat_or_nonflat == 'Flat' and 'ODE' in FM_ordered_params:
    FM_ordered_params.pop('ODE')
fm_fid_dict = FM_ordered_params
param_names_3x2pt = list(fm_fid_dict.keys())
fm_cfg['param_names_3x2pt'] = param_names_3x2pt
fm_cfg['nparams_tot'] = len(param_names_3x2pt)

# sort them to compare with vincenzo's param names
my_sorted_param_names = param_names_3x2pt.copy()
my_sorted_param_names.sort()

for dzgc_param_name in [f'dzGC{zi:02d}' for zi in range(1, zbins + 1)]:
    if dzgc_param_name in vinc_param_names:  # ! added this if statement, not very elegant
        vinc_param_names.remove(dzgc_param_name)

# check whether the 2 lists match and print the elements that are in one list but not in the other
param_names_not_in_my_list = [vinc_param_name for vinc_param_name in vinc_param_names if
                              vinc_param_name not in my_sorted_param_names]
param_names_not_in_vinc_list = [my_sorted_param_name for my_sorted_param_name in my_sorted_param_names
                                if
                                my_sorted_param_name not in vinc_param_names]

# Check if the parameter names match
if not np.all(vinc_param_names == my_sorted_param_names):
    # Print the mismatching parameters
    print(f'Params present in input folder but not in the cfg file: {param_names_not_in_my_list}')
    print(f'Params present in cfg file but not in the input folder: {param_names_not_in_vinc_list}')

# ! preprocess derivatives (or load the alreay preprocessed ones)
if fm_cfg['load_preprocess_derivatives']:
    warnings.warn(
        'loading preprocessed derivatives is faster but a bit more dangerous, make sure all the specs are taken into account')
    dC_LL_4D = np.load(f'{derivatives_folder}/reshaped_into_4d_arrays/dC_LL_4D.npy')
    dC_GG_4D = np.load(f'{derivatives_folder}/reshaped_into_4d_arrays/dC_GG_4D.npy')
    dC_3x2pt_6D = np.load(f'{derivatives_folder}/reshaped_into_4d_arrays/dC_3x2pt_6D.npy')

elif not fm_cfg['load_preprocess_derivatives']:
    der_prefix = fm_cfg['derivatives_prefix']
    dC_dict_1D = dict(sl.get_kv_pairs_v2(derivatives_folder, "dat"))
    # check if dictionary is empty
    if not dC_dict_1D:
        raise ValueError(f'No derivatives found in folder {derivatives_folder}')

    # separate in 4 different dictionaries and reshape them (no interpolation needed in this case)
    dC_dict_LL_3D = {}
    dC_dict_GG_3D = {}
    dC_dict_3x2pt_5D = {}

    for key in vinc_filenames:  # loop over these, I already selected ML, MS and so on
        if not key.startswith('dDVddzGC'):
            if 'WLO' in key:
                dC_dict_LL_3D[key] = cl_utils.cl_SPV3_1D_to_3D(
                    dC_dict_1D[key], 'WL', nbl_WL_opt, zbins)[:nbl_WL, :, :]
            elif 'GCO' in key:
                dC_dict_GG_3D[key] = cl_utils.cl_SPV3_1D_to_3D(dC_dict_1D[key], 'GC', nbl_GC, zbins)
            elif '3x2pt' in key:
                dC_dict_3x2pt_5D[key] = cl_utils.cl_SPV3_1D_to_3D(
                    dC_dict_1D[key], '3x2pt', nbl_3x2pt, zbins)

    # turn the dictionaries of derivatives into npy array of shape (nbl, zbins, zbins, nparams)
    dC_LL_4D_vin = fm_utils.dC_dict_to_4D_array(dC_dict_LL_3D, param_names_3x2pt, nbl_WL, zbins, der_prefix)
    dC_GG_4D_vin = fm_utils.dC_dict_to_4D_array(dC_dict_GG_3D, param_names_3x2pt, nbl_GC, zbins, der_prefix)
    dC_3x2pt_6D_vin = fm_utils.dC_dict_to_4D_array(
        dC_dict_3x2pt_5D, param_names_3x2pt, nbl_3x2pt, zbins, der_prefix, is_3x2pt=True)

    # free up memory
    del dC_dict_1D, dC_dict_LL_3D, dC_dict_GG_3D, dC_dict_3x2pt_5D
    gc.collect()

    # save these so they can simply be imported!
    if not os.path.exists(f'{derivatives_folder}/reshaped_into_np_arrays'):
        os.makedirs(f'{derivatives_folder}/reshaped_into_np_arrays')
    np.save(f'{derivatives_folder}/reshaped_into_np_arrays/dC_LL_4D.npy', dC_LL_4D_vin)
    np.save(f'{derivatives_folder}/reshaped_into_np_arrays/dC_GG_4D.npy', dC_GG_4D_vin)
    np.save(f'{derivatives_folder}/reshaped_into_np_arrays/dC_3x2pt_6D.npy', dC_3x2pt_6D_vin)

deriv_dict_vin = {'dC_LL_4D': dC_LL_4D_vin,
                  'dC_GG_4D': dC_GG_4D_vin,
                  'dC_3x2pt_6D': dC_3x2pt_6D_vin}

# ! ==================================== compute and save fisher matrix ================================================
fm_dict_vin = fm_utils.compute_FM(cfg['covariance'], fm_cfg, ell_dict, cov_dict, deriv_dict_vin, bnt_matrix)

# TODO finish testing derivatives
# fm_dict_dav = fm_utils.compute_FM(cfg, ell_dict, cov_dict, deriv_dict_dav, bnt_matrix)
# fm_dict_vin_modified = {key + '_vin': value for key, value in fm_dict_vin.items()}
# del fm_dict_vin_modified['fiducial_values_dict_vin']
# fm_dict = {**fm_dict_dav, **fm_dict_vin_modified}

fm_dict = fm_dict_vin

# ordered fiducial parameters entering the FM
fm_dict['fiducial_values_dict'] = fm_cfg['FM_ordered_params']

fm_folder = '/home/davide/Documenti/Lavoro/Programmi/common_data/Spaceborne/jobs/SPV3/output/Flagship_2/FM/BNT_False/ell_cuts_False'
from spaceborne import plot_lib

fm_dict_filename = fm_cfg['fm_dict_filename']
if fm_cfg['save_FM_dict']:
    sl.save_pickle(f'{fm_folder}/{fm_dict_filename}', fm_dict)

# ! plot the results directly, as a quick check
nparams_toplot = 7
names_params_to_fix = []
divide_fom_by_10 = True
include_fom = True
which_uncertainty = 'marginal'

fix_dz = True
fix_shear_bias = True
fix_gal_bias = False
fix_mag_bias = False
shear_bias_prior = 5e-4
# dz_prior = np.array(2 * 1e-3 * (1 + np.array(cfg['covariance_cfg']['zbin_centers'])))

probes = ['WL', 'GC', 'XC', '3x2pt']
dz_param_names = [f'dzWL{(zi + 1):02d}' for zi in range(zbins)]
shear_bias_param_names = [f'm{(zi + 1):02d}' for zi in range(zbins)]
gal_bias_param_names = [f'bG{(zi + 1):02d}' for zi in range(4)]
mag_bias_param_names = [f'bM{(zi + 1):02d}' for zi in range(4)]
param_names_list = list(FM_ordered_params.keys())

if fix_dz:
    names_params_to_fix += dz_param_names

if fix_shear_bias:
    names_params_to_fix += shear_bias_param_names

if fix_gal_bias:
    names_params_to_fix += gal_bias_param_names

if fix_mag_bias:
    names_params_to_fix += mag_bias_param_names

fom_dict = {}
uncert_dict = {}
masked_fm_dict = {}
masked_fid_pars_dict = {}
perc_diff_probe = {}
fm_dict_toplot = deepcopy(fm_dict)
del fm_dict_toplot['fiducial_values_dict']
for key in list(fm_dict_toplot.keys()):
    if key != 'fiducial_values_dict' and '_WA_' not in key and '_2x2pt_' not in key:

        print(key)

        fm = deepcopy(fm_dict_toplot[key])

        masked_fm_dict[key], masked_fid_pars_dict[key] = sl.mask_fm_v2(fm, FM_ordered_params,
                                                                       names_params_to_fix=names_params_to_fix,
                                                                       remove_null_rows_cols=True)

        if not fix_shear_bias and any(item in key for item in ['WL', 'XC', '3x2pt']):
            print(f'adding shear bias Gaussian prior to {key}')
            shear_bias_prior_values = np.array([shear_bias_prior] * zbins)
            masked_fm_dict[key] = sl.add_prior_to_fm(masked_fm_dict[key], masked_fid_pars_dict[key],
                                                     shear_bias_param_names, shear_bias_prior_values)

        if not fix_dz:
            print(f'adding dz Gaussian prior to {key}')
            masked_fm_dict[key] = sl.add_prior_to_fm(masked_fm_dict[key], masked_fid_pars_dict[key],
                                                     dz_param_names, dz_prior)

        uncert_dict[key] = sl.uncertainties_fm_v2(masked_fm_dict[key], masked_fid_pars_dict[key],
                                                  which_uncertainty=which_uncertainty,
                                                  normalize=True,
                                                  percent_units=True)[:nparams_toplot]

        param_names = list(masked_fid_pars_dict[key].keys())
        cosmo_param_names = list(masked_fid_pars_dict[key].keys())[:nparams_toplot]

        w0wa_idxs = param_names.index('wz'), param_names.index('wa')
        fom_dict[key] = sl.compute_FoM(masked_fm_dict[key], w0wa_idxs=w0wa_idxs)

# compute percent diff btw Gauss and G+SSC, using the respective Gaussian covariance
for probe in probes:

    key_a = f'FM_{probe}_G'
    key_b = f'FM_{probe}_Gtot'

    uncert_dict[f'perc_diff_{probe}_G'] = sl.percent_diff(uncert_dict[key_b], uncert_dict[key_a])
    fom_dict[f'perc_diff_{probe}_G'] = np.abs(sl.percent_diff(fom_dict[key_b], fom_dict[key_a]))

    nparams_toplot = 7
    divide_fom_by_10_plt = False if probe in ('WL' 'XC') else divide_fom_by_10

    cases_to_plot = [
        f'FM_{probe}_G',
        f'FM_{probe}_Gtot',
        # f'FM_{probe}_GSSCcNG',

        f'perc_diff_{probe}_G',

        #  f'FM_{probe}_{which_ng_cov_suffix}',
        #  f'perc_diff_{probe}_{which_ng_cov_suffix}',
    ]

    # # transform dict. into an array and add the fom
    uncert_array, fom_array = [], []

    for case in cases_to_plot:

        uncert_array.append(uncert_dict[case])
        if divide_fom_by_10 and 'FM' in case and 'WL' not in case:
            fom_dict[case] /= 10
        fom_array.append(fom_dict[case])

    uncert_array = np.asarray(uncert_array)
    fom_array = np.asarray(fom_array)

    uncert_array = np.hstack((uncert_array, fom_array.reshape(-1, 1)))

    perc_diff_probe[probe] = np.append(uncert_dict[f'perc_diff_{probe}_G'], fom_dict[f'perc_diff_{probe}_G'])

    # label and title stuff
    fom_label = 'FoM/10\nperc_diff' if divide_fom_by_10 else 'FoM'
    param_names_label = param_names_list[:nparams_toplot] + [fom_label] if include_fom else param_names_list[
        :nparams_toplot]
    lmax = cfg['ell_binning'][f'ell_max_{probe}'] if probe in ['WL', 'GC'] else cfg['ell_binning']['ell_max_3x2pt']
    title = '%s, $\\ell_{\\rm max} = %i$, zbins %s%i, zsteps %s\n%s uncertainties' % (
        probe, lmax, ep_or_ed, zbins, len(z_grid), which_uncertainty)

    # bar plot
    if include_fom:
        nparams_toplot = 8

    for i, case in enumerate(cases_to_plot):

        cases_to_plot[i] = case
        if 'OneCovariance' in cases_to_plot[i]:
            cases_to_plot[i] = cases_to_plot[i].replace('OneCovariance', 'OneCov')
        if f'PySSC_{probe}_G' in cases_to_plot[i]:
            cases_to_plot[i] = cases_to_plot[i].replace(f'PySSC_{probe}_G', f'{probe}_G')

        cases_to_plot[i] = cases_to_plot[i].replace(f'_{probe}', f'')
        cases_to_plot[i] = cases_to_plot[i].replace(f'FM_', f'')
        cases_to_plot[i] = cases_to_plot[i].replace(f'_', f' ')
        cases_to_plot[i] = cases_to_plot[i].replace(f'GSSC', f'G+SSC')
        cases_to_plot[i] = cases_to_plot[i].replace(f'SSCcNG', f'SSC+cNG')

    plot_lib.bar_plot(uncert_array[:, :nparams_toplot], title, cases_to_plot, nparams=nparams_toplot,
                      param_names_label=param_names_label, bar_width=0.13, include_fom=include_fom, divide_fom_by_10_plt=divide_fom_by_10_plt)

# ! % diff for the 3 probes - careful about the plot title
perc_diff_probe.pop('XC')
plot_lib.bar_plot(np.array(list(perc_diff_probe.values())), title + r', % diff (G + SSC + cNG)/G', (list(perc_diff_probe.keys())), nparams=nparams_toplot,
                  param_names_label=param_names_label, bar_width=0.13, include_fom=include_fom, divide_fom_by_10_plt=False)

# ! Print tables

# if include_fom:
#     nparams_toplot_ref = nparams_toplot
#     nparams_toplot = nparams_toplot_ref + 1
# titles = param_names_list[:nparams_toplot_ref] + ['FoM']

# # for uncert_dict, _, name in zip([uncert_dict, uncert_dict], [fm_dict, fm_dict_vin], ['Davide', 'Vincenzo']):
# print(f"G uncertainties [%]:")
# data = []
# for probe in probes:
#     uncerts = [f'{uncert:.3f}' for uncert in uncert_dict[f'FM_{probe}_G']]
#     fom = f'{fom_dict[f"FM_{probe}_G"]:.2f}'
#     data.append([probe] + uncerts + [fom])
# print(tabulate(data, headers=titles, tablefmt="pretty"))

# print(f"GSSC/G ratio  :")
# data = []
# table = []  # tor tex
# for probe in probes:
#     ratios = [f'{ratio:.3f}' for ratio in uncert_dict[f'ratio_{probe}_G']]
#     fom = f'{fom_dict[f"ratio_{probe}_G"]:.2f}'
#     data.append([probe] + ratios + [fom])
#     table.append(ratios + [fom])
# print(tabulate(data, headers=titles, tablefmt="pretty"))

# print(f"SSC % increase :")
# data = []
# for probe in probes:
#     ratios = [f'{ratio:.3f}' for ratio in uncert_dict[f'perc_diff_{probe}_G']]
#     fom = f'{fom_dict[f"perc_diff_{probe}_G"]:.2f}'
#     data.append([probe] + ratios + [fom])
# print(tabulate(data, headers=titles, tablefmt="pretty"))

# ! quickly compare two selected FMs
# TODO this is misleading, understand better why (comparing GSSC, not perc_diff)

fm_dict_of_dicts = {
    # 'SB_su_fullsky': sl.load_pickle(f'{fm_folder}/FM_GSSC_Spaceborne{common_str}_separateuniverse_fullcurvedsky.pickle'),
    # 'OC_hp': sl.load_pickle(f'{fm_folder}/FM_GSSC_OneCovariance{common_str}_highprecision.pickle'),
    # 'CCL': sl.load_pickle(f'{fm_folder}/FM_GSSC_PyCCL{common_str}.pickle'),
    # 'OC_hp': sl.load_pickle(f'{fm_folder}/FM_GSSC_OneCovariance{common_str}_highprecision.pickle'),
    # 'SB_hm': sl.load_pickle(f'{fm_folder}/FM_GSSC_Spaceborne{common_str}_halo_model.pickle'),
    # 'OC_def': sl.load_pickle(f'{fm_folder}/FM_GSSC_OneCovariance{common_str}_defaultprecision.pickle'),
    # 'SB_su_maskotf': sl.load_pickle(f'{fm_folder}/FM_GSSC_Spaceborne{common_str}_separateuniverse_polarcaponthefly.pickle'),
    # 'SB_suVin': sl.load_pickle(f'{fm_folder}/FM_GSSC_Spaceborne{common_str}_vinSU_separateuniverse.pickle'),
    # 'SB_suDav_b2ghm': sl.load_pickle(f'{fm_folder}/FM_GSSC_Spaceborne{common_str}_davSU_b2ghm_separateuniverse.pickle'),
    # 'SB_KEapp_su': sl.load_pickle(f'{fm_folder}/FM_GSSC_Spaceborne{common_str}_Euclid_KE_approximation_separateuniverse.pickle'),
    # 'SB_KEapp_hm': sl.load_pickle(f'{fm_folder}/FM_GSSC_Spaceborne{common_str}_Euclid_KE_approximation_halomodel.pickle'),
    # 'SB_KEapp_hm_simpker': sl.load_pickle(f'{fm_folder}/FM_GSSC_Spaceborne{common_str}_Euclid_KE_approximation_simpkernTrue_sigma2bpolar_cap_on_the_fly_HM.pickle'),
    # 'SB_hm_simpker': sl.load_pickle(f'{fm_folder}/FM_GSSC_Spaceborne{common_str}_Euclid_simpkernTrue_sigma2bpolar_cap_on_the_fly_HM.pickle'),
    # 'OC_simpker': sl.load_pickle(f'{fm_folder}/FM_GSSC_OneCovariance{common_str}_Euclid_KE_approximation_simpkernTrue_sigma2bpolar_cap_on_the_fly.pickle'),
    'test': sl.load_pickle(f'{fm_folder}/FM_dict_test.pickle'),
    'current': fm_dict,
}


labels = list(fm_dict_of_dicts.keys())
fm_dict_list = list(fm_dict_of_dicts.values())
keys_toplot_in = ['FM_WL_Gtot', 'FM_GC_Gtot', 'FM_XC_Gtot', 'FM_3x2pt_Gtot']
# keys_toplot = 'all'
colors = ['tab:blue', 'tab:green', 'tab:orange', 'tab:red', 'tab:cyan', 'tab:grey', 'tab:olive', 'tab:purple']

reference = 'first_key'
nparams_toplot_in = 8
normalize_by_gauss = True

sl.compare_fm_constraints(*fm_dict_list, labels=labels,
                          keys_toplot_in=keys_toplot_in,
                          normalize_by_gauss=True,
                          which_uncertainty='marginal',
                          reference=reference,
                          colors=colors,
                          abs_FoM=True,
                          save_fig=False,
                          fig_path='/home/davide/Scrivania/')

assert False, 'stop here'

fisher_matrices = (
    fm_dict_of_dicts['SB_hm_simpker']['FM_3x2pt_GSSC'],
    fm_dict_of_dicts['SB_KEapp_hm_simpker']['FM_3x2pt_GSSC'],
    fm_dict_of_dicts['OC_simpker']['FM_3x2pt_GSSC'],
    fm_dict_of_dicts['current']['FM_3x2pt_GSSC'],
)
fiducials = list(fm_dict_of_dicts['SB_hm_simpker']['fiducial_values_dict'].values())
# fiducials = (
# fm_dict_of_dicts['SB_hm_simpker']['fiducial_values_dict'].values(),
# fm_dict_of_dicts['SB_KEapp_hm_simpker']['fiducial_values_dict'].values(),
# fm_dict_of_dicts['OC_simpker']['fiducial_values_dict'].values(),
# fm_dict_of_dicts['current']['fiducial_values_dict'].values(),
# )
param_names_list = list(fm_dict_of_dicts['SB_hm_simpker']['fiducial_values_dict'].keys())
param_names_labels_toplot = param_names_list[:8]
plot_lib.triangle_plot(fisher_matrices, fiducials, title, labels, param_names_list, param_names_labels_toplot,
                       param_names_labels_tex=None, rotate_param_labels=False, contour_colors=None, line_colors=None)


=======
>>>>>>> bb75762d
print('Finished in {:.2f} minutes'.format((time.perf_counter() - script_start_time) / 60))<|MERGE_RESOLUTION|>--- conflicted
+++ resolved
@@ -1,9 +1,6 @@
 import argparse
 import gc
-<<<<<<< HEAD
-=======
 import itertools
->>>>>>> bb75762d
 import os
 from tqdm import tqdm
 from pathlib import Path
@@ -705,58 +702,28 @@
     for zi in range(zbins):
         np.testing.assert_allclose(ccl_obj.gal_bias_2d[:, 0], ccl_obj.gal_bias_2d[:, zi], atol=0, rtol=1e-5)
     # interpolate with a spline on the trispectrum z grid
-<<<<<<< HEAD
     gal_bias_spline = CubicSpline(z_grid, gal_bias)
     gal_bias = gal_bias_spline(z_grid_trisp)
-=======
-    gal_bias = ccl_obj.gal_bias_func(z_grid_trisp)
->>>>>>> bb75762d
 
     pk_gm_2d = pk_mm_2d * gal_bias
     pk_gg_2d = pk_mm_2d * gal_bias ** 2
 
-<<<<<<< HEAD
-    # ! 1. Get halo model responses from CCL
-    if cfg['covariance']['which_pk_responses'] == 'halo_model_CCL':
-
-        ccl_obj.initialize_trispectrum(which_ng_cov='SSC', probe_ordering=probe_ordering,
-                                       pyccl_cfg=cfg['PyCCL'])
-
-        # k and z grids (responses will be interpolated below)
-        k_grid_resp_hm = ccl_obj.responses_dict['L', 'L', 'L', 'L']['k_1overMpc']
-        a_grid_resp_hm = ccl_obj.responses_dict['L', 'L', 'L', 'L']['a_arr']
-        # translate a to z and cut the arrays to the maximum redshift of the SU responses (much smaller range!)
-        z_grid_resp_hm = cosmo_lib.a_to_z(a_grid_resp_hm)[::-1]
-
-        assert np.allclose(k_grid_resp_hm, k_grid, atol=0, rtol=1e-2), \
-            'CCL and SB k_grids for trispectrum should match'
-        assert np.allclose(z_grid_resp_hm, z_grid_trisp, atol=0, rtol=1e-2), \
-            'CCL and SB z_grids for trispectrum should match'
-
-        dPmm_ddeltab = ccl_obj.responses_dict['L', 'L', 'L', 'L']['dpk12']
-        dPgm_ddeltab = ccl_obj.responses_dict['L', 'L', 'G', 'L']['dpk34']
-        dPgg_ddeltab = ccl_obj.responses_dict['G', 'G', 'G', 'G']['dpk12']
-
-        # a is flipped w.r.t. z
-        dPmm_ddeltab = np.flip(dPmm_ddeltab, axis=1)
-        dPgm_ddeltab = np.flip(dPgm_ddeltab, axis=1)
-        dPgg_ddeltab = np.flip(dPgg_ddeltab, axis=1)
-
-        r_mm = dPmm_ddeltab / pk_mm_2d
-        r_gm = dPgm_ddeltab / pk_gm_2d
-        r_gg = dPgg_ddeltab / pk_gg_2d
-
-        # quick sanity check
-        assert np.allclose(ccl_obj.responses_dict['L', 'L', 'G', 'L']['dpk34'],
-                           ccl_obj.responses_dict['G', 'L', 'G', 'G']['dpk12'], atol=0, rtol=1e-5)
-        assert np.allclose(ccl_obj.responses_dict['L', 'L', 'L', 'L']['dpk34'],
-                           ccl_obj.responses_dict['L', 'L', 'L', 'L']['dpk12'], atol=0, rtol=1e-5)
-        assert dPmm_ddeltab.shape == dPgm_ddeltab.shape == dPgg_ddeltab.shape, 'dPab_ddeltab_hm shape mismatch'
-
-    elif cfg['covariance']['which_pk_responses'] == 'halo_model_SB':
-=======
+    # precompute pk_mm, pk_gm and pk_mm, in case you want to rescale the responses to get R_mm, R_gm, R_gg
+    k_array, pk_mm_2d = cosmo_lib.pk_from_ccl(k_grid, z_grid_trisp, use_h_units,
+                                              ccl_obj.cosmo_ccl, pk_kind='nonlinear')
+
+    # Needed to compute P_gm, P_gg, and for the responses from an input bias
+    gal_bias = ccl_obj.gal_bias_2d[:, 0]
+    # # check that it's the same in each bin
+    for zi in range(zbins):
+        np.testing.assert_allclose(ccl_obj.gal_bias_2d[:, 0], ccl_obj.gal_bias_2d[:, zi], atol=0, rtol=1e-5)
+    # interpolate with a spline on the trispectrum z grid
+    gal_bias = ccl_obj.gal_bias_func(z_grid_trisp)
+
+    pk_gm_2d = pk_mm_2d * gal_bias
+    pk_gg_2d = pk_mm_2d * gal_bias ** 2
+
     if cfg['covariance']['which_pk_responses'] == 'halo_model':
->>>>>>> bb75762d
 
         which_b1g_in_resp = cfg['covariance']['which_b1g_in_resp']
         include_terasawa_terms = cfg['covariance']['include_terasawa_terms']
@@ -1126,7 +1093,6 @@
             else:
                 print('Matrix is symmetric. atol=0, rtol=1e-7')
 
-<<<<<<< HEAD
 
 #  TODO This section has been temporarily restored, to be deleted in public branch
 
@@ -1603,6 +1569,4 @@
                        param_names_labels_tex=None, rotate_param_labels=False, contour_colors=None, line_colors=None)
 
 
-=======
->>>>>>> bb75762d
 print('Finished in {:.2f} minutes'.format((time.perf_counter() - script_start_time) / 60))