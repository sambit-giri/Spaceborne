--- conflicted
+++ resolved
@@ -696,11 +696,7 @@
 
     print('Start SSC computation with Spaceborne...')
 
-<<<<<<< HEAD
- # ! 1. Get halo model responses from CCL
-=======
     # ! 1. Get halo model responses from CCL
->>>>>>> 43f47c7f
     if cfg['covariance']['which_pk_responses'] == 'halo_model_CCL':
 
         ccl_obj.initialize_trispectrum(which_ng_cov='SSC', probe_ordering=probe_ordering,
@@ -712,15 +708,10 @@
         # translate a to z and cut the arrays to the maximum redshift of the SU responses (much smaller range!)
         z_grid_resp_hm = cosmo_lib.a_to_z(a_grid_resp_hm)[::-1]
 
-<<<<<<< HEAD
-        assert np.allclose(k_grid_resp_hm, k_grid_resp, atol=0, rtol=1e-2), \
-            'CCL and SB k_grids for responses should match'
-=======
         assert np.allclose(k_grid_resp_hm, k_grid, atol=0, rtol=1e-2), \
             'CCL and SB k_grids for trispectrum should match'
         assert np.allclose(z_grid_resp_hm, z_grid_trisp, atol=0, rtol=1e-2), \
             'CCL and SB z_grids for trispectrum should match'
->>>>>>> 43f47c7f
 
         dPmm_ddeltab_hm = ccl_obj.responses_dict['L', 'L', 'L', 'L']['dpk12']
         dPgm_ddeltab_hm = ccl_obj.responses_dict['L', 'L', 'G', 'L']['dpk34']
@@ -738,19 +729,6 @@
                            ccl_obj.responses_dict['L', 'L', 'L', 'L']['dpk12'], atol=0, rtol=1e-5)
         assert dPmm_ddeltab_hm.shape == dPgm_ddeltab_hm.shape == dPgg_ddeltab_hm.shape, 'dPab_ddeltab_hm shape mismatch'
 
-<<<<<<< HEAD
-        dPmm_ddeltab_hm_func = CubicSpline(x=z_grid_resp_hm, y=dPmm_ddeltab_hm, axis=1)
-        dPgm_ddeltab_hm_func = CubicSpline(x=z_grid_resp_hm, y=dPgm_ddeltab_hm, axis=1)
-        dPgg_ddeltab_hm_func = CubicSpline(x=z_grid_resp_hm, y=dPgg_ddeltab_hm, axis=1)
-
-        # I do not assign diretly to dPxx_ddeltab to be able to plot later if necessary
-        dPmm_ddeltab_hm = dPmm_ddeltab_hm_func(z_grid_ssc_integrands)
-        dPgm_ddeltab_hm = dPgm_ddeltab_hm_func(z_grid_ssc_integrands)
-        dPgg_ddeltab_hm = dPgg_ddeltab_hm_func(z_grid_ssc_integrands)
-        r_mm_hm = dPmm_ddeltab_hm / pk_mm_2d
-        r_gm_hm = dPgm_ddeltab_hm / pk_gm_2d
-        r_gg_hm = dPgg_ddeltab_hm / pk_gg_2d
-=======
         # dPmm_ddeltab_hm_func = CubicSpline(x=z_grid_resp_hm, y=dPmm_ddeltab_hm, axis=1)
         # dPgm_ddeltab_hm_func = CubicSpline(x=z_grid_resp_hm, y=dPgm_ddeltab_hm, axis=1)
         # dPgg_ddeltab_hm_func = CubicSpline(x=z_grid_resp_hm, y=dPgg_ddeltab_hm, axis=1)
@@ -762,7 +740,6 @@
         # r_mm_hm = dPmm_ddeltab_hm / pk_mm_2d
         # r_gm_hm = dPgm_ddeltab_hm / pk_gm_2d
         # r_gg_hm = dPgg_ddeltab_hm / pk_gg_2d
->>>>>>> 43f47c7f
 
         dPmm_ddeltab = dPmm_ddeltab_hm
         dPgm_ddeltab = dPgm_ddeltab_hm
