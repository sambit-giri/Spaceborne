--- conflicted
+++ resolved
@@ -735,733 +735,6 @@
         lines = [plt.Line2D([], [], color='k', linestyle=ls) for ls in ['-', ':']]
         plt.legend(lines, [general_cfg["which_cls"], 'CCL'], loc='upper right', bbox_to_anchor=(1.55, 1))
         plt.show()
-<<<<<<< HEAD
-# ! end import vincenzo's kernels
-
-# compute cls
-ccl_obj.cl_ll_3d = ccl_obj.compute_cls(ell_dict['ell_WL'], ccl_obj.p_of_k_a,
-                                       ccl_obj.wf_lensing_obj, ccl_obj.wf_lensing_obj, 'spline')
-ccl_obj.cl_gl_3d = ccl_obj.compute_cls(ell_dict['ell_XC'], ccl_obj.p_of_k_a,
-                                       ccl_obj.wf_galaxy_obj, ccl_obj.wf_lensing_obj, 'spline')
-ccl_obj.cl_gg_3d = ccl_obj.compute_cls(ell_dict['ell_GC'], ccl_obj.p_of_k_a,
-                                       ccl_obj.wf_galaxy_obj, ccl_obj.wf_galaxy_obj, 'spline')
-ccl_obj.cl_wa_3d = ccl_obj.cl_ll_3d[nbl_3x2pt:nbl_WL]
-
-ccl_obj.cl_3x2pt_5d = np.zeros((n_probes, n_probes, nbl_3x2pt, zbins, zbins))
-ccl_obj.cl_3x2pt_5d[0, 0, :, :, :] = ccl_obj.cl_ll_3d[:nbl_3x2pt, :, :]
-ccl_obj.cl_3x2pt_5d[1, 0, :, :, :] = ccl_obj.cl_gl_3d[:nbl_3x2pt, :, :]
-ccl_obj.cl_3x2pt_5d[0, 1, :, :, :] = ccl_obj.cl_gl_3d[:nbl_3x2pt, :, :].transpose(0, 2, 1)
-ccl_obj.cl_3x2pt_5d[1, 1, :, :, :] = ccl_obj.cl_gg_3d[:nbl_3x2pt, :, :]
-
-
-if general_cfg['which_cls'] == 'Vincenzo':
-    # import Vicnenzo's cls, as a quick check (no RSDs in GCph in my Cls!!)
-    cl_folder = general_cfg['cl_folder'].format(which_pk=general_cfg['which_pk'], ROOT=ROOT)
-    cl_filename = 'dv-{probe:s}-{EP_or_ED:s}{zbins:02d}-ML{magcut_lens:d}-MS{magcut_source:d}-idIA2-idB3-idM3-idR1.dat'
-    cl_ll_1d = np.genfromtxt(f"{cl_folder}/{cl_filename.format(probe='WLO', **variable_specs)}")
-    cl_gg_1d = np.genfromtxt(f"{cl_folder}/{cl_filename.format(probe='GCO', **variable_specs)}")
-    cl_wa_1d = np.genfromtxt(f"{cl_folder}/{cl_filename.format(probe='WLA', **variable_specs)}")
-    cl_3x2pt_1d = np.genfromtxt(f"{cl_folder}/{cl_filename.format(probe='3x2pt', **variable_specs)}")
-
-    # ! reshape to 3d
-    cl_ll_3d_vinc = cl_utils.cl_SPV3_1D_to_3D(cl_ll_1d, 'WL', nbl_WL_opt, zbins)[:nbl_WL, :, :]
-    cl_gg_3d_vinc = cl_utils.cl_SPV3_1D_to_3D(cl_gg_1d, 'GC', nbl_GC, zbins)
-    cl_wa_3d_vinc = cl_utils.cl_SPV3_1D_to_3D(cl_wa_1d, 'WA', nbl_WA, zbins)
-    cl_3x2pt_5d_vinc = cl_utils.cl_SPV3_1D_to_3D(cl_3x2pt_1d, '3x2pt', nbl_3x2pt, zbins)
-    cl_gl_3d_vinc = deepcopy(cl_3x2pt_5d_vinc[1, 0, :, :, :])
-
-    cl_ll_3d = cl_ll_3d_vinc
-    cl_gg_3d = cl_gg_3d_vinc
-    cl_wa_3d = cl_wa_3d_vinc
-    cl_gl_3d = cl_gl_3d_vinc
-    cl_3x2pt_5d = cl_3x2pt_5d_vinc
-
-elif general_cfg['which_cls'] == 'CLOE':
-    # import CLOE cls
-    cloe_bench_path = general_cfg["CLOE_benchmarks_path"].format(ROOT=ROOT)
-    cl_ll_2d = np.genfromtxt(f'{cloe_bench_path}/Cls_zNLA_ShearShear_C00.dat')
-    cl_gl_2d = np.genfromtxt(f'{cloe_bench_path}/Cls_zNLA_PosShear_C00.dat')
-    cl_gg_2d = np.genfromtxt(f'{cloe_bench_path}/Cls_zNLA_PosPos_C00.dat')
-
-    # some checks on the ell values
-    np.testing.assert_allclose(cl_ll_2d[:, 0], cl_gl_2d[:, 0], atol=0, rtol=1e-10)
-    np.testing.assert_allclose(cl_ll_2d[:, 0], cl_gg_2d[:, 0], atol=0, rtol=1e-10)
-    np.testing.assert_allclose(cl_ll_2d[:, 0], ell_ref_nbl32, atol=0, rtol=1e-10)
-    np.testing.assert_allclose(cl_ll_2d[:, 0][:nbl_3x2pt], ell_dict['ell_3x2pt'], atol=0, rtol=1e-10)
-
-    cl_ll_2d = cl_ll_2d[:, 1:]
-    cl_gl_2d = cl_gl_2d[:, 1:]
-    cl_gg_2d = cl_gg_2d[:, 1:]
-
-    cl_ll_3d = mm.cl_2D_to_3D_symmetric(cl_ll_2d, nbl=nbl_WL_opt, zpairs=zpairs_auto, zbins=zbins)
-    cl_gl_3d = mm.cl_2D_to_3D_asymmetric(cl_gl_2d, nbl=nbl_WL_opt, zbins=zbins, order='C')
-    cl_gg_3d = mm.cl_2D_to_3D_symmetric(cl_gg_2d, nbl=nbl_WL_opt, zpairs=zpairs_auto, zbins=zbins)
-    cl_wa_3d = cl_ll_3d[nbl_3x2pt:nbl_WL]
-
-    cl_ll_3d = cl_ll_3d[:nbl_WL, :, :]
-    cl_gl_3d = cl_gl_3d[:nbl_3x2pt, :, :]
-    cl_gg_3d = cl_gg_3d[:nbl_GC, :, :]
-
-    cl_3x2pt_5d = np.zeros((n_probes, n_probes, nbl_3x2pt, zbins, zbins))
-    cl_3x2pt_5d[0, 0, :, :, :] = cl_ll_3d[:nbl_3x2pt, :, :]
-    cl_3x2pt_5d[1, 0, :, :, :] = cl_gl_3d[:nbl_3x2pt, :, :]
-    cl_3x2pt_5d[0, 1, :, :, :] = cl_gl_3d[:nbl_3x2pt, :, :].transpose(0, 2, 1)
-    cl_3x2pt_5d[1, 1, :, :, :] = cl_gg_3d[:nbl_3x2pt, :, :]
-
-elif general_cfg['which_cls'] == 'CCL':
-    cl_ll_3d, cl_gl_3d, cl_gg_3d, cl_wa_3d = ccl_obj.cl_ll_3d, ccl_obj.cl_gl_3d, ccl_obj.cl_gg_3d, ccl_obj.cl_wa_3d
-    cl_3x2pt_5d = ccl_obj.cl_3x2pt_5d
-
-else:
-    raise ValueError(f"general_cfg['which_cls'] = must be in ['Vincenzo', 'CLOE', 'CCL']")
-
-
-clr = cm.rainbow(np.linspace(0, 1, zbins))
-fig, ax = plt.subplots(2, 3, sharex=True, figsize=(10, 5), height_ratios=[2, 1])
-plt.tight_layout()
-fig.subplots_adjust(hspace=0)
-
-for zi in range(zbins):
-    zj = zi
-    ax[0, 0].loglog(ell_dict['ell_WL'], cl_ll_3d[:, zi, zj][:nbl_WL], ls="-", c=clr[zi], alpha=0.6)
-    ax[0, 0].loglog(ell_dict['ell_WL'], ccl_obj.cl_ll_3d[:, zi, zj], ls=":", c=clr[zi], alpha=0.6)
-
-    ax[0, 1].loglog(ell_dict['ell_XC'], cl_gl_3d[:, zi, zj][:nbl_3x2pt], ls="-", c=clr[zi], alpha=0.6)
-    ax[0, 1].loglog(ell_dict['ell_XC'], ccl_obj.cl_gl_3d[:, zi, zj], ls=":", c=clr[zi], alpha=0.6)
-
-    ax[0, 2].loglog(ell_dict['ell_GC'], cl_gg_3d[:, zi, zj][:nbl_GC], ls="-", c=clr[zi], alpha=0.6)
-    ax[0, 2].loglog(ell_dict['ell_GC'], ccl_obj.cl_gg_3d[:, zi, zj], ls=":", c=clr[zi], alpha=0.6)
-
-    ax[1, 0].plot(ell_dict['ell_WL'], mm.percent_diff(cl_ll_3d[:nbl_WL], ccl_obj.cl_ll_3d)[:, zi, zj], c=clr[zi])
-    ax[1, 1].plot(ell_dict['ell_XC'], mm.percent_diff(cl_gl_3d[:nbl_3x2pt], ccl_obj.cl_gl_3d)[:, zi, zj], c=clr[zi])
-    ax[1, 2].plot(ell_dict['ell_GC'], mm.percent_diff(cl_gg_3d[:nbl_GC], ccl_obj.cl_gg_3d)[:, zi, zj], c=clr[zi])
-
-ax[1, 0].set_xlabel('$\\ell$')
-ax[1, 1].set_xlabel('$\\ell$')
-ax[1, 2].set_xlabel('$\\ell$')
-ax[0, 0].set_ylabel('$C_{\ell}$')
-ax[1, 0].set_ylabel('% diff')
-ax[1, 1].set_ylim(-20, 20)
-lines = [plt.Line2D([], [], color='k', linestyle=ls) for ls in ['-', ':']]
-plt.legend(lines, [general_cfg["which_cls"], 'CCL'], loc='upper right', bbox_to_anchor=(1.55, 1))
-plt.show()
-
-# matshow for GL, to make sure it's not LG
-ell_idx = 10
-mm.compare_arrays(cl_gl_3d[ell_idx, ...], ccl_obj.cl_gl_3d[ell_idx, ...], abs_val=True, log_array=True,
-                  name_A=f'{general_cfg["which_cls"]} GL', name_B='CCL GL')
-
-
-# save ingredients for OneCovariance in ASCII format
-oc_inputs_path = covariance_cfg['OneCovariance_cfg']['inputs_folder'].format(ROOT=ROOT)
-
-nofz_filename_ascii = nofz_filename.replace('.dat', f'_dzshifts{shift_nz}.ascii')
-nofz_tosave = np.column_stack((zgrid_nz, n_of_z))
-np.savetxt(f'{oc_inputs_path}/{nofz_filename_ascii}', nofz_tosave)
-
-mm.write_cl_ascii(oc_inputs_path, f'Cell_ll_SPV3_{general_cfg["which_cls"]}_nbl{nbl_3x2pt}',
-                  cl_3x2pt_5d[0, 0, ...], ell_dict['ell_3x2pt'], zbins)
-mm.write_cl_ascii(oc_inputs_path, f'Cell_gl_SPV3_{general_cfg["which_cls"]}_nbl{nbl_3x2pt}',
-                  cl_3x2pt_5d[1, 0, ...], ell_dict['ell_3x2pt'], zbins)
-mm.write_cl_ascii(oc_inputs_path, f'Cell_gg_SPV3_{general_cfg["which_cls"]}_nbl{nbl_3x2pt}',
-                  cl_3x2pt_5d[1, 1, ...], ell_dict['ell_3x2pt'], zbins)
-
-gal_bias_ascii_filename = f'{oc_inputs_path}/gal_bias_table_{general_cfg["which_forecast"]}.ascii'
-ccl_obj.save_gal_bias_table_ascii(z_grid_ssc_integrands, gal_bias_ascii_filename)
-
-# ! ================================ SSC =======================================
-
-cov_folder = covariance_cfg['Spaceborne_cfg']['cov_path'].format(ROOT=ROOT,
-                                                                 which_pk_responses=covariance_cfg['Spaceborne_cfg']['which_pk_responses'],
-                                                                 flagship_version=general_cfg['flagship_version'],
-                                                                 cov_ell_cuts=str(covariance_cfg['cov_ell_cuts']),
-                                                                 BNT_transform=str(general_cfg['BNT_transform']))
-
-cov_sb_suffix = covariance_cfg['Spaceborne_cfg']['cov_suffix'].format(
-    z_steps_ssc_integrands=covariance_cfg['Spaceborne_cfg']['z_steps_ssc_integrands'],
-    k_txt_label=k_txt_label,
-    cl_integral_convention=covariance_cfg['Spaceborne_cfg']['cl_integral_convention'],
-    integration_type=covariance_cfg['Spaceborne_cfg']['integration_type'],
-    survey_area_deg2=covariance_cfg['survey_area_deg2'],
-)
-
-variable_specs.pop('ng_cov_code')
-variable_specs.pop('which_ng_cov')
-cov_sb_filename = covariance_cfg['cov_filename'].format(ng_cov_code='spaceborne',
-                                                        lmax_3x2pt=general_cfg['ell_max_3x2pt'],
-                                                        probe='{probe_a:s}{probe_b:s}{probe_c:s}{probe_d:s}',
-                                                        cov_suffix=cov_sb_suffix,
-                                                        which_ng_cov=which_ng_cov_suffix.replace('G', ''),
-                                                        fm_and_cov_suffix=general_cfg['fm_and_cov_suffix'],
-                                                        ndim=4,
-                                                        **variable_specs)
-
-variable_specs['ng_cov_code'] = covariance_cfg['ng_cov_code']
-variable_specs['which_ng_cov'] = which_ng_cov_suffix
-
-if 'cNG' in covariance_cfg['Spaceborne_cfg']['which_ng_cov']:
-    raise NotImplementedError('You should review the which_ng_cov arg in the cov_filename formatting above, "SSC" is'
-                              'hardcoded at the moment')
-
-if covariance_cfg['ng_cov_code'] == 'Spaceborne' and not covariance_cfg['Spaceborne_cfg']['load_precomputed_cov']:
-    print('Start SSC computation with Spaceborne...')
-
-    if covariance_cfg['Spaceborne_cfg']['which_pk_responses'] == 'halo_model':
-
-        # ! 1. Get halo model responses from CCL
-        ccl_obj.initialize_trispectrum(which_ng_cov='SSC', probe_ordering=probe_ordering,
-                                       pyccl_cfg=pyccl_cfg, which_pk='_')
-
-        # k and z grids (responses will be interpolated below)
-        k_grid_resp = ccl_obj.responses_dict['L', 'L', 'L', 'L']['k_1overMpc']
-        a_grid_resp = ccl_obj.responses_dict['L', 'L', 'L', 'L']['a_arr']
-        # translate a to z and cut the arrays to the maximum redshift of the SU responses (much smaller range!)
-        z_grid_resp = cosmo_lib.a_to_z(a_grid_resp)[::-1]
-
-        dPmm_ddeltab = ccl_obj.responses_dict['L', 'L', 'L', 'L']['dpk12']
-        dPgm_ddeltab = ccl_obj.responses_dict['L', 'L', 'G', 'L']['dpk34']
-        dPgg_ddeltab = ccl_obj.responses_dict['G', 'G', 'G', 'G']['dpk12']
-
-        # a is flipped w.r.t. z
-        dPmm_ddeltab = np.flip(dPmm_ddeltab, axis=1)
-        dPgm_ddeltab = np.flip(dPgm_ddeltab, axis=1)
-        dPgg_ddeltab = np.flip(dPgg_ddeltab, axis=1)
-
-        # quick sanity check
-        assert np.allclose(ccl_obj.responses_dict['L', 'L', 'G', 'L']['dpk34'],
-                           ccl_obj.responses_dict['G', 'L', 'G', 'G']['dpk12'], atol=0, rtol=1e-5)
-        assert np.allclose(ccl_obj.responses_dict['L', 'L', 'L', 'L']['dpk34'],
-                           ccl_obj.responses_dict['L', 'L', 'L', 'L']['dpk12'], atol=0, rtol=1e-5)
-        assert dPmm_ddeltab.shape == dPgm_ddeltab.shape == dPgg_ddeltab.shape, 'dPab_ddeltab_hm shape mismatch'
-
-    elif covariance_cfg['Spaceborne_cfg']['which_pk_responses'] == 'separate_universe':
-        # import the response *coefficients* (not the responses themselves)
-        su_responses_folder = covariance_cfg['Spaceborne_cfg']['separate_universe_responses_folder'].format(
-            which_pk=general_cfg['which_pk'], ROOT=ROOT)
-        su_responses_filename = covariance_cfg['Spaceborne_cfg']['separate_universe_responses_filename'].format(
-            idBM=general_cfg['idBM'])
-        rAB_of_k = np.genfromtxt(f'{su_responses_folder}/{su_responses_filename}')
-
-        log_k_arr = np.unique(rAB_of_k[:, 0])
-        k_grid_resp = 10 ** log_k_arr
-        z_grid_resp = np.unique(rAB_of_k[:, 1])
-
-        r_mm = np.reshape(rAB_of_k[:, 2], (len(k_grid_resp), len(z_grid_resp)))
-        r_gm = np.reshape(rAB_of_k[:, 3], (len(k_grid_resp), len(z_grid_resp)))
-        r_gg = np.reshape(rAB_of_k[:, 4], (len(k_grid_resp), len(z_grid_resp)))
-
-        # remove z=0 and z = 0.01
-        z_grid_resp = z_grid_resp[2:]
-        r_mm = r_mm[:, 2:]
-        r_gm = r_gm[:, 2:]
-        r_gg = r_gg[:, 2:]
-
-        # compute pk_mm on the responses' k, z grid to rescale them
-        k_array, pk_mm_2d = cosmo_lib.pk_from_ccl(k_grid_resp, z_grid_resp, use_h_units,
-                                                  ccl_obj.cosmo_ccl, pk_kind='nonlinear')
-
-        # compute P_gm, P_gg
-        gal_bias = ccl_obj.gal_bias_2d[:, 0]
-
-        # check that it's the same in each bin
-        for zi in range(zbins):
-            np.testing.assert_allclose(ccl_obj.gal_bias_2d[:, 0], ccl_obj.gal_bias_2d[:, zi], atol=0, rtol=1e-5)
-
-        gal_bias_func = interp1d(z_grid_ssc_integrands, gal_bias, kind='linear')
-        gal_bias = gal_bias_func(z_grid_resp)
-
-        pk_gm_2d = pk_mm_2d * gal_bias
-        pk_gg_2d = pk_mm_2d * gal_bias ** 2
-
-        # now turn the response coefficients into responses
-        dPmm_ddeltab = r_mm * pk_mm_2d
-        dPgm_ddeltab = r_gm * pk_gm_2d
-        dPgg_ddeltab = r_gg * pk_gg_2d
-
-        # # compare against HM, if needed
-        # z_val = 0
-        # z_idx_hm = np.argmin(np.abs(z_grid_resp_hm - z_val))
-        # z_idx_su = np.argmin(np.abs(z_grid_resp_su - z_val))
-        # plt.figure()
-        # plt.title(f'z_su={z_grid_resp_su[z_idx_su]:.2f}, z_hm={z_grid_resp_hm[z_idx_hm]:.2f}')
-        # plt.loglog(k_grid_resp_hm, np.abs(dPgg_ddeltab_hm[:, z_idx_hm]), label='hm', c='tab:blue')
-        # plt.loglog(k_grid_resp_su, np.abs(dPgg_ddeltab_su[:, z_idx_su]), label='su', c='tab:blue', ls='--')
-        # plt.legend()
-
-    else:
-        raise ValueError('which_pk_responses must be either "halo_model" or "separate_universe"')
-
-    # TODO check counterterms, to be better understood - 0 for lensing, as they should be
-    # bA12 = ccl_obj.responses_dict['G', 'G', 'G', 'G']['bA12_tosave']
-    # bB12 = ccl_obj.responses_dict['G', 'G', 'G', 'G']['bB12_tosave']
-    # bA34 = ccl_obj.responses_dict['G', 'G', 'G', 'G']['bA34_tosave']
-    # bB34 = ccl_obj.responses_dict['G', 'G', 'G', 'G']['bB34_tosave']
-
-    # a is flipped w.r.t. z
-    # bA12 = np.flip(bA12, axis=1)
-    # bB12 = np.flip(bB12, axis=1)
-    # bA34 = np.flip(bA34, axis=1)
-    # bB34 = np.flip(bB34, axis=1)
-
-    # assert bA12.shape == bA34.shape == bB12.shape == bB34.shape, 'counterterms shape mismatch'
-
-    # TODO delete this?
-    # trim grids and arrays
-    # z_mask = (z_grid_dPk.min() <= z_grid_dPk_hm) & (z_grid_dPk_hm <= z_grid_dPk.max())
-    # k_mask = (k_grid_dPk.min() <= k_grid_dPk_hm) & (k_grid_dPk_hm <= k_grid_dPk.max())
-
-    # z_grid_dPk_hm = z_grid_dPk_hm[z_mask]
-    # k_grid_dPk_hm = k_grid_dPk_hm[k_mask]
-    # dPmm_ddeltab_hm = dPmm_ddeltab_hm[np.ix_(k_mask, z_mask)]
-    # dPgm_ddeltab_hm = dPgm_ddeltab_hm[np.ix_(k_mask, z_mask)]
-    # dPgg_ddeltab_hm = dPgg_ddeltab_hm[np.ix_(k_mask, z_mask)]
-    # bA12 = bA12[np.ix_(k_mask, z_mask)]
-    # bB12 = bB12[np.ix_(k_mask, z_mask)]
-    # bA34 = bA34[np.ix_(k_mask, z_mask)]
-    # bB34 = bB34[np.ix_(k_mask, z_mask)]
-
-    # ! 2. prepare integrands (d2CAB_dVddeltab) and volume element
-    k_limber = partial(cosmo_lib.k_limber, cosmo_ccl=ccl_obj.cosmo_ccl, use_h_units=use_h_units)
-    r_of_z_func = partial(cosmo_lib.ccl_comoving_distance, use_h_units=use_h_units, cosmo_ccl=ccl_obj.cosmo_ccl)
-
-    # ! divide by r(z)**2 if cl_integral_convention == 'PySSC'
-    if covariance_cfg['Spaceborne_cfg']['cl_integral_convention'] == 'PySSC':
-        r_of_z_square = r_of_z_func(z_grid_ssc_integrands) ** 2
-
-        wf_delta = ccl_obj.wf_delta_arr / r_of_z_square[:, None]
-        wf_gamma = ccl_obj.wf_gamma_arr / r_of_z_square[:, None]
-        wf_ia = ccl_obj.wf_ia_arr / r_of_z_square[:, None]
-        wf_mu = ccl_obj.wf_mu_arr / r_of_z_square[:, None]
-        wf_lensing = ccl_obj.wf_lensing_arr / r_of_z_square[:, None]
-
-    # ! compute the Pk responses(k, z) in k_limber and z_grid_ssc_integrands
-    dPmm_ddeltab_interp = RegularGridInterpolator((k_grid_resp, z_grid_resp), dPmm_ddeltab, method='linear')
-    dPgm_ddeltab_interp = RegularGridInterpolator((k_grid_resp, z_grid_resp), dPgm_ddeltab, method='linear')
-    dPgg_ddeltab_interp = RegularGridInterpolator((k_grid_resp, z_grid_resp), dPgg_ddeltab, method='linear')
-
-    # ! test k_max_limber vs k_max_dPk and adjust z_min_ssc_integrands accordingly
-    k_max_resp = np.max(k_grid_resp)
-    ell_grid = ell_dict['ell_3x2pt']
-    kmax_limber = cosmo_lib.get_kmax_limber(ell_grid, z_grid_ssc_integrands, use_h_units, ccl_obj.cosmo_ccl)
-
-    z_grid_ssc_integrands_test = deepcopy(z_grid_ssc_integrands)
-    while kmax_limber > k_max_resp:
-        print(f'kmax_limber > k_max_dPk ({kmax_limber:.2f} {k_txt_label} > {k_max_resp:.2f} {k_txt_label}): '
-              f'Increasing z_min until kmax_limber < k_max_dPk. Alternetively, increase k_max_dPk or decrease ell_max.')
-        z_grid_ssc_integrands_test = z_grid_ssc_integrands_test[1:]
-        kmax_limber = cosmo_lib.get_kmax_limber(ell_grid, z_grid_ssc_integrands_test, use_h_units, ccl_obj.cosmo_ccl)
-        print(f'New z_min = {z_grid_ssc_integrands_test[0]:.3f}')
-
-    dPmm_ddeltab_klimb = np.array(
-        [dPmm_ddeltab_interp((k_limber(ell_val, z_grid_ssc_integrands), z_grid_ssc_integrands)) for ell_val in
-            ell_dict['ell_WL']])
-    dPgm_ddeltab_klimb = np.array(
-        [dPgm_ddeltab_interp((k_limber(ell_val, z_grid_ssc_integrands), z_grid_ssc_integrands)) for ell_val in
-            ell_dict['ell_XC']])
-    dPgg_ddeltab_klimb = np.array(
-        [dPgg_ddeltab_interp((k_limber(ell_val, z_grid_ssc_integrands), z_grid_ssc_integrands)) for ell_val in
-            ell_dict['ell_GC']])
-
-    # ! volume element
-    cl_integral_prefactor = cosmo_lib.cl_integral_prefactor(z_grid_ssc_integrands,
-                                                            covariance_cfg['Spaceborne_cfg']['cl_integral_convention'],
-                                                            use_h_units=use_h_units,
-                                                            cosmo_ccl=ccl_obj.cosmo_ccl)
-
-    # ! observable densities
-    d2CLL_dVddeltab = np.einsum('zi,zj,Lz->Lijz', wf_lensing, wf_lensing, dPmm_ddeltab_klimb)
-    d2CGL_dVddeltab = \
-        np.einsum('zi,zj,Lz->Lijz', wf_delta, wf_lensing, dPgm_ddeltab_klimb) + \
-        np.einsum('zi,zj,Lz->Lijz', wf_mu, wf_lensing, dPmm_ddeltab_klimb)
-    d2CGG_dVddeltab = \
-        np.einsum('zi,zj,Lz->Lijz', wf_delta, wf_delta, dPgg_ddeltab_klimb) + \
-        np.einsum('zi,zj,Lz->Lijz', wf_delta, wf_mu, dPgm_ddeltab_klimb) + \
-        np.einsum('zi,zj,Lz->Lijz', wf_mu, wf_delta, dPgm_ddeltab_klimb) + \
-        np.einsum('zi,zj,Lz->Lijz', wf_mu, wf_mu, dPmm_ddeltab_klimb)
-
-    # ! 3. Compute/load/save sigma2_b
-    k_grid_sigma2 = np.logspace(covariance_cfg['Spaceborne_cfg']['log10_k_min_sigma2'],
-                                covariance_cfg['Spaceborne_cfg']['log10_k_max_sigma2'],
-                                covariance_cfg['Spaceborne_cfg']['k_steps_sigma2'])
-    which_sigma2_B = covariance_cfg['Spaceborne_cfg']['which_sigma2_B']
-
-    sigma2_b_filename = covariance_cfg['Spaceborne_cfg']['sigma2_b_filename'].format(
-        ROOT=ROOT,
-        zmin=covariance_cfg['Spaceborne_cfg']['z_min_ssc_integrands'],
-        zmax=covariance_cfg['Spaceborne_cfg']['z_max_ssc_integrands'],
-        zsteps=covariance_cfg['Spaceborne_cfg']['z_steps_ssc_integrands'],
-        log10kmin=covariance_cfg['Spaceborne_cfg']['log10_k_min_sigma2'],
-        log10kmax=covariance_cfg['Spaceborne_cfg']['log10_k_max_sigma2'],
-        ksteps=covariance_cfg['Spaceborne_cfg']['k_steps_sigma2']
-    )
-    if covariance_cfg['Spaceborne_cfg']['load_precomputed_sigma2']:
-        # TODO define a suitable interpolator if the zgrid doesn't match
-        sigma2_b_dict = np.load(sigma2_b_filename, allow_pickle=True).item()
-        cfg_sigma2_b = sigma2_b_dict['cfg']  # TODO check that the cfg matches the one
-        sigma2_b = sigma2_b_dict['sigma2_b']
-    else:
-        # TODO input ell and cl mask
-        print('Computing sigma2_b...')
-        sigma2_b = np.zeros((len(z_grid_ssc_integrands), len(z_grid_ssc_integrands)))
-        for z2_idx, z2 in enumerate(tqdm(z_grid_ssc_integrands)):
-            sigma2_b[:, z2_idx] = sigma2_SSC.sigma2_func_vectorized(
-                z1_arr=z_grid_ssc_integrands,
-                z2=z2, k_grid_sigma2=k_grid_sigma2,
-                cosmo_ccl=ccl_obj.cosmo_ccl,
-                which_sigma2_B=which_sigma2_B,
-                ell_mask=None, cl_mask=None)
-
-        sigma2_b_dict_tosave = {
-            'cfg': cfg,
-            'sigma2_b': sigma2_b,
-        }
-        np.save(sigma2_b_filename, sigma2_b_dict_tosave, allow_pickle=True)
-
-    # ! 4. Perform the integration calling the Julia module
-    print('Performing the 2D integral in Julia...')
-    start = time.perf_counter()
-    cov_ssc_3x2pt_dict_8D = SSC_integral_julia(d2CLL_dVddeltab=d2CLL_dVddeltab,
-                                               d2CGL_dVddeltab=d2CGL_dVddeltab,
-                                               d2CGG_dVddeltab=d2CGG_dVddeltab,
-                                               ind_auto=ind_auto, ind_cross=ind_cross,
-                                               cl_integral_prefactor=cl_integral_prefactor, sigma2=sigma2_b,
-                                               z_grid=z_grid_ssc_integrands,
-                                               integration_type=covariance_cfg['Spaceborne_cfg']['integration_type'],
-                                               num_threads=general_cfg['num_threads'])
-    print('SSC computed with Julia in {:.2f} s'.format(time.perf_counter() - start))
-
-    # If the mask is not passed to sigma2_b, we need to divide by fsky
-    if which_sigma2_B == 'full-curved-sky':
-        for key in cov_ssc_3x2pt_dict_8D.keys():
-            cov_ssc_3x2pt_dict_8D[key] /= covariance_cfg['fsky']
-    elif which_sigma2_B == 'mask':
-        raise NotImplementedError('Not implemented yet, but very easy to do')
-    else:
-        raise ValueError(f'which_sigma2_B must be either "full-curved-sky" or "mask"')
-
-    # save the covariance blocks
-    # ! note that these files already account for the sky fraction!!
-    # TODO fsky suffix in cov name should be added only in this case... or not? the other covariance files don't have this...
-    for key in cov_ssc_3x2pt_dict_8D.keys():
-        probe_a, probe_b, probe_c, probe_d = key
-        if str.join('', (probe_a, probe_b, probe_c, probe_d)) not in ['GLLL', 'GGLL', 'GGGL']:
-            np.savez_compressed(
-                f'{cov_folder}/{cov_sb_filename.format(probe_a=probe_a, probe_b=probe_b, probe_c=probe_c, probe_d=probe_d)}',
-                cov_ssc_3x2pt_dict_8D[key])
-
-    # ! check SSC INTEGRANDS
-
-    # plt.figure()
-    # z1_idx = 3
-    # ell1_idx, ell2_idx = 28, 28
-    # zpair_AB, zpair_CD = 5, 5
-    # num_col = 4
-    # ind_AB, ind_CD = ind_auto, ind_auto
-    # zi, zj, zk, zl = ind_AB[zpair_AB, num_col - 2], ind_AB[zpair_AB, num_col - 1], \
-    #     ind_CD[zpair_CD, num_col - 2], ind_CD[zpair_CD, num_col - 1]
-    # # plt.plot(z_grid_ssc_integrands, integrand_ssc_spaceborne_py_LLLL[ell1_idx, ell2_idx,zpair_AB, zpair_CD, z1_idx, :], label='total integrand')
-    # plt.plot(z_grid_ssc_integrands, d2CLL_dVddeltab[ell2_idx, zk, zl, :], label='d2CLL_dVddeltab')
-    # plt.plot(z_grid_ssc_integrands, cl_integral_prefactor, label='cl_integral_prefactor')
-    # plt.plot(z_grid_ssc_integrands, sigma2_b[z1_idx, :], label='sigma2_b')
-    # plt.yscale('log')
-    # plt.legend()
-
-    # mm.matshow(integrand_ssc_spaceborne_py_LLLL[ell1_idx, ell2_idx,zpair_AB, zpair_CD], log=True, abs_val=True)
-    # mm.matshow(sigma2_b, log=True, abs_val=True)
-    # plt.plot(z_grid_ssc_integrands, np.diag(sigma2_b), marker='o')
-    # plt.plot(z_grid_ssc_integrands, np.diag(integrand_ssc_spaceborne_py_LLLL[ell1_idx, ell2_idx,zpair_AB, zpair_CD]), marker='o')
-    # plt.yscale('log')
-
-    # plt.plot(z_grid_ssc_integrands, integrand_ssc_spaceborne_py_LLLL[ell1_idx, ell2_idx,zpair_AB, zpair_CD, z1_idx, :], marker='o')
-
-    # assert False, 'stop here'
-
-
-elif covariance_cfg['ng_cov_code'] == 'Spaceborne' and \
-        covariance_cfg['Spaceborne_cfg']['load_precomputed_cov']:
-
-    try:
-        cov_ssc_3x2pt_dict_8D = mm.load_cov_from_probe_blocks(
-            path=cov_folder,
-            filename=cov_sb_filename,
-            probe_ordering=probe_ordering)
-    except FileNotFoundError as err:
-        print(err)
-        print(f'No covariance file found in {cov_folder}')
-        print('Changing ellmax to 5000 and cutting the last bins')
-        cov_ssc_3x2pt_dict_8D = mm.load_cov_from_probe_blocks(
-            path=cov_folder,
-            filename=cov_sb_filename.replace('lmax3000', 'lmax5000'),
-            probe_ordering=probe_ordering)
-
-    for key in cov_ssc_3x2pt_dict_8D.keys():
-        cov_ssc_3x2pt_dict_8D[key] = cov_ssc_3x2pt_dict_8D[key][:nbl_3x2pt, :nbl_3x2pt, ...]
-
-# this is not very elegant, find a better solution
-if covariance_cfg['ng_cov_code'] == 'Spaceborne':
-    covariance_cfg['cov_ssc_3x2pt_dict_8D_sb'] = cov_ssc_3x2pt_dict_8D
-
-print('SSC computed with Spaceborne')
-# TODO integrate this with Spaceborne_covg
-
-
-# # ! quickly check responses
-# import sys
-# sys.path.append('/home/davide/Documenti/Lavoro/Programmi/exact_SSC/bin')
-# import ssc_integrands_SPV3 as sscint
-
-
-# z_val = 0
-# z_grid_dPk_su = sscint.z_grid_dPk
-# z_idx_hm = np.argmin(np.abs(z_grid_dPk_hm - z_val))
-# z_idx_su = np.argmin(np.abs(z_grid_dPk_su - z_val))
-# z_val_hm = z_grid_dPk_hm[z_idx_hm]
-# z_val_su = z_grid_dPk_su[z_idx_su]
-
-# # dPAB/ddeltab
-# plt.figure()
-# # HM
-# plt.plot(k_grid_dPk_hm, np.abs(dPmm_ddeltab_hm[:, z_idx_hm]), ls='-', alpha=0.5, c='tab:blue')
-# plt.plot(k_grid_dPk_hm, np.abs(dPgm_ddeltab_hm[:, z_idx_hm]), ls='-', alpha=0.5, c='tab:orange')
-# plt.plot(k_grid_dPk_hm, np.abs(dPgg_ddeltab_hm[:, z_idx_hm]), ls='-', alpha=0.5, c='tab:green')
-
-# # SU
-# plt.plot(sscint.k_grid_dPk, np.abs(sscint.dPmm_ddeltab[:, z_idx_su]), ls='--', alpha=0.5, c='tab:blue')
-# plt.plot(sscint.k_grid_dPk, np.abs(sscint.dPgm_ddeltab[:, z_idx_su]), ls='--', alpha=0.5, c='tab:orange')
-# plt.plot(sscint.k_grid_dPk, np.abs(sscint.dPgg_ddeltab[:, z_idx_su]), ls='--', alpha=0.5, c='tab:green')
-
-# plt.xscale('log')
-# plt.yscale('log')
-# plt.xlabel('k [1/Mpc]')
-# plt.ylabel(r'${\rm abs} \; \partial P_{AB} / \partial \delta_b$')
-
-# colors = ['tab:blue', 'tab:orange', 'tab:green']
-# labels_a = ['dPmm_ddeltab', 'dPgm_ddeltab', 'dPgg_ddeltab']
-# handles_z = [plt.Line2D([0], [0], color=colors[i], lw=2, label=labels_a[i]) for i in range(3)]
-# handles_ls = [plt.Line2D([0], [0], color='k', lw=2, linestyle=ls, label=label)
-#               for ls, label in zip(['-', '--'], ['signal', 'error'])]
-# handles = handles_z + handles_ls
-# labels = labels_a + ['Halo model', 'Separate universe']
-# plt.legend(handles, labels)
-# plt.title(f'z_hm = {z_val_hm:.3f}, z_su = {z_val_su:.3f}')
-# plt.tight_layout()
-# plt.show()
-
-
-# # dlogPAB/ddeltab
-# plt.figure()
-# # HM
-# plt.plot(k_grid_dPk_hm, dPmm_ddeltab_hm[:, z_idx_hm] / pk_mm_ccl[:, z_idx_hm], ls='-', alpha=0.5, c='tab:blue')
-# plt.plot(k_grid_dPk_hm, dPgm_ddeltab_hm[:, z_idx_hm] / pk_mm_ccl[:, z_idx_hm], ls='-', alpha=0.5, c='tab:orange')
-# plt.plot(k_grid_dPk_hm, dPgg_ddeltab_hm[:, z_idx_hm] / pk_mm_ccl[:, z_idx_hm], ls='-', alpha=0.5, c='tab:green')
-# # SU
-# plt.plot(sscint.k_grid_dPk, sscint.r_mm[:, z_idx_su], ls='--', alpha=0.5, c='tab:blue')
-# plt.plot(sscint.k_grid_dPk, sscint.r_gm[:, z_idx_su], ls='--', alpha=0.5, c='tab:orange')
-# plt.plot(sscint.k_grid_dPk, sscint.r_gg[:, z_idx_su], ls='--', alpha=0.5, c='tab:green')
-
-# plt.xscale('log')
-# plt.xlabel('k [1/Mpc]')
-# plt.ylabel(r'$\partial {\rm log} P_{AB} / \partial \delta_b$')
-
-# colors = ['tab:blue', 'tab:orange', 'tab:green']
-# labels_a = ['dPmm_ddeltab/Pmm', 'dPgm_ddeltab/Pgm', 'dPgg_ddeltab/Pgg']
-# handles_z = [plt.Line2D([0], [0], color=colors[i], lw=2, label=labels[i]) for i in range(3)]
-# handles_ls = [plt.Line2D([0], [0], color='k', lw=2, linestyle=ls, label=label)
-#               for ls, label in zip(['-', '--'], ['signal', 'error'])]
-# handles = handles_z + handles_ls
-# labels = labels_a + ['Halo model', 'Separate universe']
-# plt.legend(handles, labels)
-# plt.title(f'z_hm = {z_val_hm:.3f}, z_su = {z_val_su:.3f}')
-# plt.tight_layout()
-# plt.show()
-
-
-# check that cl_wa is equal to cl_ll in the last nbl_WA_opt bins
-if ell_max_WL == general_cfg['ell_max_WL_opt'] and general_cfg['use_WA']:
-    if not np.array_equal(cl_wa_3d, cl_ll_3d[nbl_GC:nbl_WL, :, :]):
-        rtol = 1e-5
-        # plt.plot(ell_dict['ell_WL'], cl_ll_3d[:, 0, 0])
-        # plt.plot(ell_dict['ell_WL'][nbl_GC:nbl_WL], cl_wa_3d[:, 0, 0])
-        assert (np.allclose(cl_wa_3d, cl_ll_3d[nbl_GC:nbl_WL, :, :], rtol=rtol, atol=0)), \
-            'cl_wa_3d should be obtainable from cl_ll_3d!'
-        print(f'cl_wa_3d and cl_ll_3d[nbl_GC:nbl_WL, :, :] are not exactly equal, but have a relative '
-              f'difference of less than {rtol}')
-
-# ! BNT transform the cls (and responses?) - it's more complex since I also have to transform the noise
-# ! spectra, better to transform directly the covariance matrix
-if general_cfg['cl_BNT_transform']:
-    print('BNT-transforming the Cls...')
-    assert covariance_cfg['cov_BNT_transform'] is False, \
-        'the BNT transform should be applied either to the Cls or to the covariance, not both'
-    cl_ll_3d = cl_utils.cl_BNT_transform(cl_ll_3d, bnt_matrix, 'L', 'L')
-    cl_wa_3d = cl_utils.cl_BNT_transform(cl_wa_3d, bnt_matrix, 'L', 'L')
-    cl_3x2pt_5d = cl_utils.cl_BNT_transform_3x2pt(cl_3x2pt_5d, bnt_matrix)
-    warnings.warn('you should probably BNT-transform the responses too!')
-
-# ! cut datavectors and responses in the pessimistic case; be carful of WA, because it does not start from ell_min
-if ell_max_WL == 1500:
-    warnings.warn(
-        'you are cutting the datavectors and responses in the pessimistic case, but is this compatible '
-        'with the redshift-dependent ell cuts? Yes, this is an old warning; nonetheless, check ')
-    assert False, 'you should check this'
-    cl_ll_3d = cl_ll_3d[:nbl_WL, :, :]
-    cl_gg_3d = cl_gg_3d[:nbl_GC, :, :]
-    cl_wa_3d = cl_ll_3d[nbl_GC:nbl_WL, :, :]
-    cl_3x2pt_5d = cl_3x2pt_5d[:nbl_3x2pt, :, :]
-
-    rl_ll_3d = rl_ll_3d[:nbl_WL, :, :]
-    rl_gg_3d = rl_gg_3d[:nbl_GC, :, :]
-    rl_wa_3d = rl_ll_3d[nbl_GC:nbl_WL, :, :]
-    rl_3x2pt_5d = rl_3x2pt_5d[:nbl_3x2pt, :, :]
-
-# ! Vincenzo's method for cl_ell_cuts: get the idxs to delete for the flattened 1d cls
-if general_cfg['center_or_min'] == 'center':
-    prefix = 'ell'
-elif general_cfg['center_or_min'] == 'min':
-    prefix = 'ell_edges'
-else:
-    raise ValueError('general_cfg["center_or_min"] should be either "center" or "min"')
-
-ell_dict['idxs_to_delete_dict'] = {
-    'LL': ell_utils.get_idxs_to_delete(ell_dict[f'{prefix}_WL'], ell_cuts_dict['LL'], is_auto_spectrum=True, zbins=zbins),
-    'GG': ell_utils.get_idxs_to_delete(ell_dict[f'{prefix}_GC'], ell_cuts_dict['GG'], is_auto_spectrum=True, zbins=zbins),
-    'WA': ell_utils.get_idxs_to_delete(ell_dict[f'{prefix}_WA'], ell_cuts_dict['LL'], is_auto_spectrum=True, zbins=zbins),
-    'GL': ell_utils.get_idxs_to_delete(ell_dict[f'{prefix}_XC'], ell_cuts_dict['GL'], is_auto_spectrum=False, zbins=zbins),
-    'LG': ell_utils.get_idxs_to_delete(ell_dict[f'{prefix}_XC'], ell_cuts_dict['LG'], is_auto_spectrum=False, zbins=zbins),
-    '3x2pt': ell_utils.get_idxs_to_delete_3x2pt(ell_dict[f'{prefix}_3x2pt'], ell_cuts_dict, zbins, covariance_cfg)
-}
-
-# ! 3d cl ell cuts (*after* BNT!!)
-cl_ll_3d, cl_wa_3d, cl_gg_3d, cl_3x2pt_5d = ell_utils.cl_ell_cut_wrap(
-    ell_dict, cl_ll_3d, cl_wa_3d, cl_gg_3d, cl_3x2pt_5d, ell_cuts_dict, general_cfg)
-# TODO here you could implement 1d cl ell cuts (but we are cutting at the covariance and derivatives level)
-
-# TODO delete this
-rl_ll_3d, rl_gg_3d, rl_wa_3d, rl_3x2pt_5d = np.ones_like(cl_ll_3d), np.ones_like(cl_gg_3d), np.ones_like(cl_wa_3d), \
-    np.ones_like(cl_3x2pt_5d)
-# store cls and responses in a dictionary
-cl_dict_3D = {
-    'cl_LL_3D': cl_ll_3d,
-    'cl_GG_3D': cl_gg_3d,
-    'cl_WA_3D': cl_wa_3d,
-    'cl_3x2pt_5D': cl_3x2pt_5d}
-
-rl_dict_3D = {
-    'rl_LL_3D': rl_ll_3d,
-    'rl_GG_3D': rl_gg_3d,
-    'rl_WA_3D': rl_wa_3d,
-    'rl_3x2pt_5D': rl_3x2pt_5d}
-
-# this is again to test against ccl cls
-general_cfg['cl_ll_3d'] = cl_ll_3d
-general_cfg['cl_gl_3d'] = cl_gl_3d
-general_cfg['cl_gg_3d'] = cl_gg_3d
-
-if covariance_cfg['compute_SSC'] and covariance_cfg['ng_cov_code'] == 'PySSC':
-
-    transp_stacked_wf = np.vstack((wf_lensing.T, wf_galaxy.T))
-    # ! compute or load Sijkl
-    nz = z_arr.shape[0]  # get number of z points in nz to name the Sijkl file
-    Sijkl_folder = Sijkl_cfg['Sijkl_folder']
-    assert general_cfg[
-        'cl_BNT_transform'] is False, 'for SSC, at the moment the BNT transform should not be ' \
-        'applied to the cls, but to the covariance matrix (how ' \
-        'should we deal with the responses in the former case?)'
-    Sijkl_filename = Sijkl_cfg['Sijkl_filename'].format(
-        flagship_version=general_cfg['flagship_version'],
-        nz=nz, IA_flag=Sijkl_cfg['has_IA'],
-        **variable_specs)
-
-    # if Sijkl exists, load it; otherwise, compute it and save it
-    if Sijkl_cfg['use_precomputed_sijkl'] and os.path.isfile(f'{Sijkl_folder}/{Sijkl_filename}'):
-        print(f'Sijkl matrix already exists in folder\n{Sijkl_folder}; loading it')
-        Sijkl = np.load(f'{Sijkl_folder}/{Sijkl_filename}')
-    else:
-        Sijkl = Sijkl_utils.compute_Sijkl(cosmo_lib.cosmo_par_dict_classy, z_arr, transp_stacked_wf,
-                                          Sijkl_cfg['wf_normalization'])
-        np.save(f'{Sijkl_folder}/{Sijkl_filename}', Sijkl)
-
-else:
-    warnings.warn('Sijkl is not computed, but set to identity')
-    Sijkl = np.ones((n_probes * zbins, n_probes * zbins, n_probes * zbins, n_probes * zbins))
-
-# ! compute covariance matrix
-# TODO: if already existing, don't compute the covmat, like done above for Sijkl
-cov_dict = covmat_utils.compute_cov(general_cfg, covariance_cfg,
-                                    ell_dict, delta_dict, cl_dict_3D, rl_dict_3D, Sijkl, bnt_matrix)
-
-# ! save for CLOE runs
-# reshape cov in CLOE format
-
-# mm.matshow(cov_dict['cov_3x2pt_GO_2D'], log=True, abs_val=False, title='cov_GO_3x2pt')
-# mm.matshow(cov_dict['cov_3x2pt_GS_2D'], log=True, abs_val=False, title='cov_GS_3x2pt')
-
-
-# cov_3x2pt_GO_2DCLOE = mm.cov_2d_dav_to_cloe(cov_dict['cov_3x2pt_GO_2D'], nbl_3x2pt, zbins, 'ell', 'ell')
-# cov_3x2pt_GS_2DCLOE = mm.cov_2d_dav_to_cloe(cov_dict['cov_3x2pt_GS_2D'], nbl_3x2pt, zbins, 'ell', 'ell')
-
-# mm.matshow(cov_3x2pt_GO_2DCLOE, log=True, abs_val=False, title='cov_GO_3x2pt_2DCLOE')
-# mm.matshow(cov_3x2pt_GS_2DCLOE, log=True, abs_val=False, title='cov_GS_3x2pt_2DCLOE')
-
-# mm.compare_arrays(cov_3x2pt_GO_2DCLOE, cov_3x2pt_g_nbl32_2dcloe, log_diff=True)
-# mm.compare_arrays(cov_3x2pt_GS_2DCLOE, cov_3x2pt_gs_nbl32_2dcloe, log_diff=True)
-
-# plt.plot(np.diag(cov_3x2pt_g_nbl32_2dcloe), label='cov_3x2pt_g_nbl32_2dcloe')
-# plt.plot(np.diag(cov_3x2pt_GO_2DCLOE), label='cov_3x2pt_GO_2DCLOE')
-# plt.legend()
-# plt.yscale('log')
-
-# plt.plot(np.diag(cov_3x2pt_gs_nbl32_2dcloe), label='cov_3x2pt_gs_nbl32_2dcloe')
-# plt.plot(np.diag(cov_3x2pt_GS_2DCLOE), label='cov_3x2pt_GS_2DCLOE')
-# plt.legend()
-# plt.yscale('log')
-
-
-# np.save(f'{cloe_bench_path}/CovMat-3x2pt-Gauss-32Bins-v2.npy', cov_3x2pt_GO_2DCLOE)
-# np.save(f'{cloe_bench_path}/CovMat-3x2pt-GaussSSC-32Bins-v2.npy', cov_3x2pt_GS_2DCLOE)
-
-# assert False, 'stop here to check CLOE cov format'
-
-if covariance_cfg['load_CLOE_benchmark_cov']:
-    warnings.warn('OVERWRITING cov_dict WITH CLOE BENCHMARKS')
-
-    cloe_bench_path = general_cfg['CLOE_benchmarks_path'].format(ROOT=ROOT)
-    area_deg2 = covariance_cfg['survey_area_deg2']
-    cov_3x2pt_g_nbl32_2dcloe = np.load(f'{cloe_bench_path}/CovMat-3x2pt-Gauss-32Bins-{area_deg2:d}deg2.npy')
-    cov_3x2pt_gs_nbl32_2dcloe = np.load(f'{cloe_bench_path}/CovMat-3x2pt-GaussSSC-32Bins-{area_deg2:d}deg2.npy')
-
-    num_elem_auto_nbl32 = zpairs_auto * nbl_WL_opt
-    num_elem_cross_nbl32 = zpairs_cross * nbl_WL_opt
-
-    # Cut the probe blocks: once I do this, I'm back in the ell-zpair (dav) ordering!
-    cov_wl_g_nbl32_2ddav = deepcopy(cov_3x2pt_g_nbl32_2dcloe)[:num_elem_auto_nbl32, :num_elem_auto_nbl32]
-    cov_xc_g_nbl32_2ddav = deepcopy(cov_3x2pt_g_nbl32_2dcloe)[num_elem_auto_nbl32:num_elem_auto_nbl32 + num_elem_cross_nbl32,
-                                                              num_elem_auto_nbl32:num_elem_auto_nbl32 + num_elem_cross_nbl32]
-    cov_gc_g_nbl32_2ddav = deepcopy(cov_3x2pt_g_nbl32_2dcloe)[num_elem_auto_nbl32 + num_elem_cross_nbl32:,
-                                                              num_elem_auto_nbl32 + num_elem_cross_nbl32:]
-
-    cov_wl_gs_nbl32_2ddav = deepcopy(cov_3x2pt_gs_nbl32_2dcloe)[:num_elem_auto_nbl32, :num_elem_auto_nbl32]
-    cov_xc_gs_nbl32_2ddav = deepcopy(cov_3x2pt_gs_nbl32_2dcloe)[num_elem_auto_nbl32:num_elem_auto_nbl32 + num_elem_cross_nbl32,
-                                                                num_elem_auto_nbl32:num_elem_auto_nbl32 + num_elem_cross_nbl32]
-    cov_gc_gs_nbl32_2ddav = deepcopy(cov_3x2pt_gs_nbl32_2dcloe)[num_elem_auto_nbl32 + num_elem_cross_nbl32:,
-                                                                num_elem_auto_nbl32 + num_elem_cross_nbl32:]
-
-    # now cut to 29 bins
-    num_elem_auto_nbl29 = zpairs_auto * nbl_3x2pt
-    num_elem_cross_nbl29 = zpairs_cross * nbl_3x2pt
-    cov_wl_g_nbl29_2ddav = cov_wl_g_nbl32_2ddav[:num_elem_auto_nbl29, :num_elem_auto_nbl29]
-    cov_xc_g_nbl29_2ddav = cov_xc_g_nbl32_2ddav[:num_elem_cross_nbl29, :num_elem_cross_nbl29]
-    cov_gc_g_nbl29_2ddav = cov_gc_g_nbl32_2ddav[:num_elem_auto_nbl29, :num_elem_auto_nbl29]
-
-    cov_wl_gs_nbl29_2ddav = cov_wl_gs_nbl32_2ddav[:num_elem_auto_nbl29, :num_elem_auto_nbl29]
-    cov_xc_gs_nbl29_2ddav = cov_xc_gs_nbl32_2ddav[:num_elem_cross_nbl29, :num_elem_cross_nbl29]
-    cov_gc_gs_nbl29_2ddav = cov_gc_gs_nbl32_2ddav[:num_elem_auto_nbl29, :num_elem_auto_nbl29]
-
-    # reshape to dav
-    cov_3x2pt_g_nbl32_2ddav = mm.cov_2d_cloe_to_dav(cov_3x2pt_g_nbl32_2dcloe, nbl_WL_opt, zbins, 'ell', 'ell')
-    cov_3x2pt_gs_nbl32_2ddav = mm.cov_2d_cloe_to_dav(cov_3x2pt_gs_nbl32_2dcloe, nbl_WL_opt, zbins, 'ell', 'ell')
-=======
->>>>>>> a3a9ac7c
 
         # matshow for GL, to make sure it's not LG
         ell_idx = 10
@@ -1502,507 +775,6 @@
 
         # * 2. compute cov using the onecovariance interface class
         start_time = time.perf_counter()
-<<<<<<< HEAD
-        cl_LL, cl_GL, cl_GG, dC_dict_LL_3D, dC_dict_GL_3D, dC_dict_GG_3D = wf_cl_lib.compute_cls_derivatives(
-            cfg, list_params_to_vary, zbins, (n_of_z_full[:, 0], n_of_z_full[:, 1:]),
-            ell_dict['ell_WL'], ell_dict['ell_XC'], ell_dict['ell_GC'], use_only_flat_models=True)
-        print('derivatives computation time: {:.2f} s'.format(time.perf_counter() - start_time))
-
-        # np.save(f'/home/davide/Scrivania/test_ders/dcl_LL.npy', dcl_LL, allow_pickle=True)
-        # np.save(f'/home/davide/Scrivania/test_ders/dcl_GL.npy', dcl_GL, allow_pickle=True)
-        # np.save(f'/home/davide/Scrivania/test_ders/dcl_GG.npy', dcl_GG, allow_pickle=True)
-
-    # reshape to 4D array (instead of dictionaries)
-    dC_LL_4D = np.zeros((nbl_3x2pt, zbins, zbins, len(list_params_to_vary)))
-    dC_WA_4D = np.zeros((nbl_WA, zbins, zbins, len(list_params_to_vary)))
-    dC_GL_4D = np.zeros((nbl_3x2pt, zbins, zbins, len(list_params_to_vary)))
-    dC_GG_4D = np.zeros((nbl_3x2pt, zbins, zbins, len(list_params_to_vary)))
-    dC_3x2pt_6D = np.zeros((2, 2, nbl_3x2pt, zbins, zbins, len(list_params_to_vary)))
-
-    for par_idx, par_name in enumerate(list_params_to_vary):
-        dC_LL_4D[:, :, :, par_idx] = dC_dict_LL_3D[par_name]
-        dC_GL_4D[:, :, :, par_idx] = dC_dict_GL_3D[par_name]
-        dC_GG_4D[:, :, :, par_idx] = dC_dict_GG_3D[par_name]
-        dC_3x2pt_6D[0, 0, :, :, :, par_idx] = dC_dict_LL_3D[par_name][:nbl_3x2pt, :, :]
-        dC_3x2pt_6D[1, 0, :, :, :, par_idx] = dC_dict_GL_3D[par_name][:nbl_3x2pt, :, :]
-        dC_3x2pt_6D[1, 1, :, :, :, par_idx] = dC_dict_GG_3D[par_name][:nbl_3x2pt, :, :]
-
-elif fm_cfg['which_derivatives'] == 'Vincenzo':
-    # Vincenzo's derivatives
-    der_prefix = fm_cfg['derivatives_prefix']
-    derivatives_folder = fm_cfg['derivatives_folder'].format(**variable_specs, ROOT=ROOT)
-    # ! get vincenzo's derivatives' parameters, to check that they match with the yaml file
-    # check the parameter names in the derivatives folder, to see whether I'm setting the correct ones in the config file
-    vinc_filenames = mm.get_filenames_in_folder(derivatives_folder)
-    vinc_filenames = [vinc_filename for vinc_filename in vinc_filenames if
-                      vinc_filename.startswith(der_prefix)]
-
-    # keep only the files corresponding to the correct magcut_lens, magcut_source and zbins
-    vinc_filenames = [filename for filename in vinc_filenames if
-                      all(x in filename for x in
-                          [f'ML{magcut_lens}', f'MS{magcut_source}', f'{ep_or_ed}{zbins:02d}'])]
-    vinc_filenames = [filename.replace('.dat', '') for filename in vinc_filenames]
-
-    vinc_trimmed_filenames = [vinc_filename.split('-', 1)[0].strip() for vinc_filename in vinc_filenames]
-    vinc_trimmed_filenames = [
-        vinc_trimmed_filename[len(der_prefix):] if vinc_trimmed_filename.startswith(
-            der_prefix) else vinc_trimmed_filename
-        for vinc_trimmed_filename in vinc_trimmed_filenames]
-    vinc_param_names = list(set(vinc_trimmed_filenames))
-    vinc_param_names.sort()
-
-    # ! get fiducials names and values from the yaml file
-    # remove ODE if I'm studying only flat models
-    if general_cfg['flat_or_nonflat'] == 'Flat' and 'ODE' in fid_pars_dict['FM_ordered_params']:
-        fid_pars_dict['FM_ordered_params'].pop('ODE')
-    fm_fid_dict = fid_pars_dict['FM_ordered_params']
-    param_names_3x2pt = list(fm_fid_dict.keys())
-    fm_cfg['param_names_3x2pt'] = param_names_3x2pt
-    fm_cfg['nparams_tot'] = len(param_names_3x2pt)
-
-    # sort them to compare with vincenzo's param names
-    my_sorted_param_names = param_names_3x2pt.copy()
-    my_sorted_param_names.sort()
-
-    for dzgc_param_name in [f'dzGC{zi:02d}' for zi in range(1, zbins + 1)]:
-        if dzgc_param_name in vinc_param_names:  # ! added this if statement, not very elegant
-            vinc_param_names.remove(dzgc_param_name)
-
-    # check whether the 2 lists match and print the elements that are in one list but not in the other
-    param_names_not_in_my_list = [vinc_param_name for vinc_param_name in vinc_param_names if
-                                  vinc_param_name not in my_sorted_param_names]
-    param_names_not_in_vinc_list = [my_sorted_param_name for my_sorted_param_name in my_sorted_param_names
-                                    if
-                                    my_sorted_param_name not in vinc_param_names]
-
-    # Check if the parameter names match
-    if not np.all(vinc_param_names == my_sorted_param_names):
-        # Print the mismatching parameters
-        print(f'Params present in input folder but not in the cfg file: {param_names_not_in_my_list}')
-        print(f'Params present in cfg file but not in the input folder: {param_names_not_in_vinc_list}')
-
-    # ! preprocess derivatives (or load the alreay preprocessed ones)
-    if fm_cfg['load_preprocess_derivatives']:
-        warnings.warn(
-            'loading preprocessed derivatives is faster but a bit more dangerous, make sure all the specs are taken into account')
-        dC_LL_4D = np.load(f'{derivatives_folder}/reshaped_into_4d_arrays/dC_LL_4D.npy')
-        dC_GG_4D = np.load(f'{derivatives_folder}/reshaped_into_4d_arrays/dC_GG_4D.npy')
-        dC_WA_4D = np.load(f'{derivatives_folder}/reshaped_into_4d_arrays/dC_WA_4D.npy')
-        dC_3x2pt_6D = np.load(f'{derivatives_folder}/reshaped_into_4d_arrays/dC_3x2pt_6D.npy')
-
-    elif not fm_cfg['load_preprocess_derivatives']:
-        der_prefix = fm_cfg['derivatives_prefix']
-        dC_dict_1D = dict(mm.get_kv_pairs(derivatives_folder, "dat"))
-        # check if dictionary is empty
-        if not dC_dict_1D:
-            raise ValueError(f'No derivatives found in folder {derivatives_folder}')
-
-        # separate in 4 different dictionaries and reshape them (no interpolation needed in this case)
-        dC_dict_LL_3D = {}
-        dC_dict_GG_3D = {}
-        dC_dict_WA_3D = {}
-        dC_dict_3x2pt_5D = {}
-
-        for key in vinc_filenames:  # loop over these, I already selected ML, MS and so on
-            if not key.startswith('dDVddzGC'):
-                if 'WLO' in key:
-                    dC_dict_LL_3D[key] = cl_utils.cl_SPV3_1D_to_3D(
-                        dC_dict_1D[key], 'WL', nbl_WL_opt, zbins)[:nbl_WL, :, :]
-                elif 'GCO' in key:
-                    dC_dict_GG_3D[key] = cl_utils.cl_SPV3_1D_to_3D(dC_dict_1D[key], 'GC', nbl_GC, zbins)
-                elif 'WLA' in key:
-                    dC_dict_WA_3D[key] = cl_utils.cl_SPV3_1D_to_3D(dC_dict_1D[key], 'WA', nbl_WA, zbins)
-                elif '3x2pt' in key:
-                    dC_dict_3x2pt_5D[key] = cl_utils.cl_SPV3_1D_to_3D(dC_dict_1D[key], '3x2pt', nbl_3x2pt, zbins)
-
-        # turn the dictionaries of derivatives into npy array of shape (nbl, zbins, zbins, nparams)
-        dC_LL_4D_vin = fm_utils.dC_dict_to_4D_array(dC_dict_LL_3D, param_names_3x2pt, nbl_WL, zbins, der_prefix)
-        dC_GG_4D_vin = fm_utils.dC_dict_to_4D_array(dC_dict_GG_3D, param_names_3x2pt, nbl_GC, zbins, der_prefix)
-        # dC_WA_4D_vin = fm_utils.dC_dict_to_4D_array(dC_dict_WA_3D, param_names_3x2pt, nbl_WA, zbins, der_prefix)
-        dC_WA_4D_vin = np.ones((nbl_WA, zbins, zbins, dC_LL_4D_vin.shape[-1]))
-        dC_3x2pt_6D_vin = fm_utils.dC_dict_to_4D_array(
-            dC_dict_3x2pt_5D, param_names_3x2pt, nbl_3x2pt, zbins, der_prefix, is_3x2pt=True)
-
-        # free up memory
-        del dC_dict_1D, dC_dict_LL_3D, dC_dict_GG_3D, dC_dict_WA_3D, dC_dict_3x2pt_5D
-        gc.collect()
-
-        # save these so they can simply be imported!
-        np.save(f'{derivatives_folder}/reshaped_into_np_arrays/dC_LL_4D.npy', dC_LL_4D_vin)
-        np.save(f'{derivatives_folder}/reshaped_into_np_arrays/dC_GG_4D.npy', dC_GG_4D_vin)
-        np.save(f'{derivatives_folder}/reshaped_into_np_arrays/dC_WA_4D.npy', dC_WA_4D_vin)
-        np.save(f'{derivatives_folder}/reshaped_into_np_arrays/dC_3x2pt_6D.npy', dC_3x2pt_6D_vin)
-
-else:
-    raise ValueError('which_derivatives must be either "Spaceborne" or "Vincenzo"')
-
-# ! compare derivatives
-"""
-param = list_params_to_vary[0]
-for param in list_params_to_vary:
-    dcl_ll_3d_vinc = dC_dict_LL_3D[f'dDVd{param}-WLO-ML{magcut_lens}-MS{magcut_source}-{ep_or_ed}{zbins}']
-    dcl_gl_3d_vinc = dC_dict_3x2pt_5D[f'dDVd{param}-3x2pt-ML{magcut_lens}-MS{magcut_source}-{ep_or_ed}{zbins}'][1, 0, ...]
-    dcl_gg_3d_vinc = dC_dict_GG_3D[f'dDVd{param}-GCO-ML{magcut_lens}-MS{magcut_source}-{ep_or_ed}{zbins}']
-
-    clr = cm.rainbow(np.linspace(0, 1, zbins))
-    fig, ax = plt.subplots(2, 3, sharex=True, figsize=(10, 5), height_ratios=[2, 1])
-    plt.tight_layout()
-    fig.subplots_adjust(hspace=0)
-
-for zi in range(zbins):
-    zj = zi
-    ax[0, 0].loglog(ell_dict['ell_WL'], np.abs(dC_dict_LL_3D[param][:, zi, zj]), ls="-", c=clr[zi], alpha=0.6)
-    ax[0, 0].loglog(ell_dict['ell_WL'], np.abs(dcl_ll_3d_vinc[:, zi, zj]), ls=":", c=clr[zi], alpha=0.6)
-
-    ax[0, 1].loglog(ell_dict['ell_XC'], np.abs(dC_dict_GL_3D[param][:, zi, zj]), ls="-", c=clr[zi], alpha=0.6)
-    ax[0, 1].loglog(ell_dict['ell_XC'], np.abs(dcl_gl_3d_vinc[:, zi, zj]), ls=":", c=clr[zi], alpha=0.6)
-
-    ax[0, 2].loglog(ell_dict['ell_GC'], np.abs(dC_dict_GG_3D[param][:, zi, zj]), ls="-", c=clr[zi], alpha=0.6)
-    ax[0, 2].loglog(ell_dict['ell_GC'], np.abs(dcl_gg_3d_vinc[:, zi, zj]), ls=":", c=clr[zi], alpha=0.6)
-
-    ax[1, 0].plot(ell_dict['ell_WL'], mm.percent_diff(dC_dict_LL_3D[param], dcl_ll_3d_vinc)[:, zi, zj], c=clr[zi])
-    ax[1, 1].plot(ell_dict['ell_XC'], mm.percent_diff(dC_dict_GL_3D[param], dcl_gl_3d_vinc)[:, zi, zj], c=clr[zi])
-    ax[1, 2].plot(ell_dict['ell_GC'], mm.percent_diff(dC_dict_GG_3D[param], dcl_gg_3d_vinc)[:, zi, zj], c=clr[zi])
-
-    ax[1, 0].set_ylim(-20, 20)
-    ax[1, 1].set_ylim(-20, 20)
-    ax[1, 2].set_ylim(-20, 20)
-
-    ax[1, 0].fill_between(ell_dict['ell_WL'], -5, 5, color='grey', alpha=0.3)
-    ax[1, 1].fill_between(ell_dict['ell_XC'], -5, 5, color='grey', alpha=0.3)
-    ax[1, 2].fill_between(ell_dict['ell_GC'], -5, 5, color='grey', alpha=0.3)
-
-    ax[1, 0].set_xlabel('$\\ell$')
-    ax[1, 1].set_xlabel('$\\ell$')
-    ax[1, 2].set_xlabel('$\\ell$')
-    ax[0, 0].set_ylabel('$\partial C_{\ell}/ \partial \\theta$')
-    ax[1, 0].set_ylabel('% diff')
-    lines = [plt.Line2D([], [], color='k', linestyle=ls) for ls in ['-', ':']]
-    fig.suptitle(param)
-    plt.legend(lines, ['davide', 'vincenzo'], loc='upper right', bbox_to_anchor=(1.55, 1))
-    plt.show()
-
-ell_low, ell_up = 0, 1
-mm.compare_arrays(mm.block_diag(dC_dict_LL_3D[param][ell_low: ell_up]), mm.block_diag(
-    dcl_ll_3d_vinc[ell_low: ell_up]), 'davide, LL', 'vincenzo', abs_val=True, plot_diff=False)
-mm.compare_arrays(mm.block_diag(dC_dict_GL_3D[param][ell_low: ell_up]), mm.block_diag(
-    dcl_gl_3d_vinc[ell_low: ell_up]), 'davide, GL', 'vincenzo', abs_val=True, plot_diff=False)
-mm.compare_arrays(mm.block_diag(dC_dict_GG_3D[param][ell_low: ell_up]), mm.block_diag(
-    dcl_gg_3d_vinc[ell_low: ell_up]), 'davide, GG', 'vincenzo', abs_val=True, plot_diff=False)
-
-
-# ! compare saved cls from fiducial value (percentages = 0 case)
-cl_LL_3d_fid_bench = np.load(f'/home/davide/Scrivania/test_ders/cl_LL_h.npy')
-cl_GL_3d_fid_bench = np.load(f'/home/davide/Scrivania/test_ders/cl_GL_h.npy')
-cl_GG_3d_fid_bench = np.load(f'/home/davide/Scrivania/test_ders/cl_GG_h.npy')
-
-for param in list_params_to_vary:
-
-    # in the derivatives computation, the cls computed for the fiducial prediction must match
-    cl_LL_3d_fid = np.load(f'/home/davide/Scrivania/test_ders/cl_LL_{param}.npy')
-    cl_GL_3d_fid = np.load(f'/home/davide/Scrivania/test_ders/cl_GL_{param}.npy')
-    cl_GG_3d_fid = np.load(f'/home/davide/Scrivania/test_ders/cl_GG_{param}.npy')
-
-    # lower tolerance for Vincenzo's cls, GG and GL are tricier to compare in this way
-    np.testing.assert_allclose(cl_LL_3d_fid, cl_ll_3d_vinc, atol=0, rtol=2e-2)
-
-    np.testing.assert_allclose(cl_LL_3d_fid, cl_LL_3d_fid_bench, atol=0, rtol=1e-5)
-    np.testing.assert_allclose(cl_GL_3d_fid, cl_GL_3d_fid_bench, atol=0, rtol=1e-5)
-    np.testing.assert_allclose(cl_GG_3d_fid, cl_GG_3d_fid_bench, atol=0, rtol=1e-5)
-
-    clr = cm.rainbow(np.linspace(0, 1, zbins))
-    fig, ax = plt.subplots(2, 3, sharex=True, figsize=(10, 5), height_ratios=[2, 1])
-    plt.tight_layout()
-    fig.subplots_adjust(hspace=0)
-
-    for zi in range(zbins):
-        zj = zi
-        ax[0, 0].loglog(ell_dict['ell_WL'], cl_LL_3d_fid[:, zi, zj], ls="-", c=clr[zi], alpha=0.6)
-        ax[0, 0].loglog(ell_dict['ell_WL'], cl_ll_3d_vinc[:, zi, zj], ls=":", c=clr[zi], alpha=0.6)
-
-        ax[0, 1].loglog(ell_dict['ell_XC'], np.abs(cl_GL_3d_fid[:, zi, zj]), ls="-", c=clr[zi], alpha=0.6)
-        ax[0, 1].loglog(ell_dict['ell_XC'][:29], np.abs(cl_gl_3d_vinc[:, zi, zj]), ls=":", c=clr[zi], alpha=0.6)
-
-        ax[0, 2].loglog(ell_dict['ell_GC'], cl_GG_3d_fid[:, zi, zj], ls="-", c=clr[zi], alpha=0.6)
-        ax[0, 2].loglog(ell_dict['ell_GC'][:29], cl_gg_3d_vinc[:, zi, zj], ls=":", c=clr[zi], alpha=0.6)
-
-        ax[1, 0].plot(ell_dict['ell_WL'], mm.percent_diff(cl_LL_3d_fid, cl_ll_3d_vinc)[:, zi, zj], c=clr[zi])
-        ax[1, 1].plot(ell_dict['ell_XC'][:29], mm.percent_diff(cl_GL_3d_fid[:29], cl_gl_3d_vinc)[:, zi, zj], c=clr[zi])
-        ax[1, 2].plot(ell_dict['ell_GC'][:29], mm.percent_diff(cl_GG_3d_fid[:29], cl_gg_3d_vinc)[:, zi, zj], c=clr[zi])
-
-    ax[1, 0].set_xlabel('$\\ell$')
-    ax[1, 1].set_xlabel('$\\ell$')
-    ax[1, 2].set_xlabel('$\\ell$')
-    ax[0, 0].set_ylabel('$C_{\ell}$')
-    ax[1, 0].set_ylabel('% diff')
-    ax[1, 1].set_ylim(-20, 20)
-    lines = [plt.Line2D([], [], color='k', linestyle=ls) for ls in ['-', ':']]
-    plt.legend(lines, ['davide', 'vincenzo'], loc='upper center', bbox_to_anchor=(1.55, 1))
-    plt.show()
-"""
-
-# import and store derivative in one big dictionary
-
-# store the derivatives arrays in a dictionary
-# deriv_dict_dav = {'dC_LL_4D': dC_LL_4D,
-#                   'dC_WA_4D': dC_WA_4D,
-#                   'dC_GG_4D': dC_GG_4D,
-#                   'dC_3x2pt_6D': dC_3x2pt_6D}
-
-deriv_dict_vin = {'dC_LL_4D': dC_LL_4D_vin,
-                  'dC_WA_4D': dC_WA_4D_vin,
-                  'dC_GG_4D': dC_GG_4D_vin,
-                  'dC_3x2pt_6D': dC_3x2pt_6D_vin}
-
-# ! ==================================== compute and save fisher matrix ================================================
-fm_dict_vin = fm_utils.compute_FM(cfg, ell_dict, cov_dict, deriv_dict_vin, bnt_matrix)
-
-# TODO finish testing derivatives
-# fm_dict_dav = fm_utils.compute_FM(cfg, ell_dict, cov_dict, deriv_dict_dav, bnt_matrix)
-# fm_dict_vin_modified = {key + '_vin': value for key, value in fm_dict_vin.items()}
-# del fm_dict_vin_modified['fiducial_values_dict_vin']
-# fm_dict = {**fm_dict_dav, **fm_dict_vin_modified}
-
-fm_dict = fm_dict_vin
-
-# ordered fiducial parameters entering the FM
-fm_dict['fiducial_values_dict'] = cfg['cosmology']['FM_ordered_params']
-
-fm_folder = fm_cfg['fm_folder'].format(ROOT=ROOT,
-                                       ell_cuts=str(general_cfg['ell_cuts']),
-                                       which_cuts=general_cfg['which_cuts'],
-                                       flagship_version=general_cfg['flagship_version'],
-                                       BNT_transform=str(bnt_transform),
-                                       center_or_min=general_cfg['center_or_min'],)
-
-if not general_cfg['ell_cuts']:
-    # not very nice, i defined the ell_cuts_subfolder above...
-    fm_folder = fm_folder.replace(f'/{general_cfg["which_cuts"]}/ell_{center_or_min}', '')
-
-if fm_cfg['save_FM_dict']:
-    fm_dict_filename = fm_cfg['fm_dict_filename'].format(
-        **variable_specs, fm_and_cov_suffix=general_cfg['fm_and_cov_suffix'],
-        lmax=ell_max_3x2pt, areadeg2=covariance_cfg['survey_area_deg2'])
-    mm.save_pickle(f'{fm_folder}/{fm_dict_filename}', fm_dict)
-
-if fm_cfg['test_against_benchmarks']:
-    saved_fm_path = f'{fm_folder}/{fm_dict_filename}'
-    benchmark_path = f'{fm_folder}/benchmarks/{fm_dict_filename}'
-    mm.compare_param_cov_from_fm_pickles(saved_fm_path, benchmark_path, compare_fms=True, compare_param_covs=True)
-
-if fm_cfg['test_against_vincenzo'] and bnt_transform == False:
-    fm_vinc_folder = fm_cfg["fm_vinc_folder"].format(**variable_specs, go_gs_vinc='GaussOnly')
-
-    # for probe_vinc in ('WLO', 'GCO', '3x2pt'):
-    for probe_vinc in ('3x2pt',):
-        probe_dav = probe_vinc.replace('O', '')
-        fm_vinc_filename = fm_cfg['fm_vinc_filename'].format(**variable_specs, probe=probe_vinc)
-        fm_vinc_g = np.genfromtxt(f'{fm_vinc_folder}/{fm_vinc_filename}')
-
-        diff = mm.percent_diff(fm_dict[f'FM_{probe_dav}_G'], fm_vinc_g)
-        xticks = param_names_3x2pt
-        plt.matshow(np.log10(np.abs(diff)))
-        plt.colorbar()
-        plt.xticks(np.arange(len(xticks)), xticks, rotation=90)
-
-        mm.compare_arrays(fm_dict[f'FM_{probe_dav}_G'], fm_vinc_g, log_array=True, log_diff=False,
-                          abs_val=False, plot_diff_threshold=5)
-
-        npt.assert_allclose(fm_dict[f'FM_{probe_dav}_G'], fm_vinc_g, rtol=1e-3, atol=0)
-
-
-# ! plot the results directly, as a quick check
-nparams_toplot = 7
-names_params_to_fix = []
-divide_fom_by_10 = True
-include_fom = True
-
-fix_dz = False
-fix_shear_bias = False
-fix_gal_bias = False
-fix_mag_bias = False
-shear_bias_prior = 5e-4
-dz_prior = np.array(2 * 1e-3 * (1 + np.array(cfg['covariance_cfg']['zbin_centers'])))
-
-probes = ['WL', 'GC', 'XC', '3x2pt']
-dz_param_names = [f'dzWL{(zi + 1):02d}' for zi in range(zbins)]
-shear_bias_param_names = [f'm{(zi + 1):02d}' for zi in range(zbins)]
-gal_bias_param_names = [f'bG{(zi + 1):02d}' for zi in range(4)]
-mag_bias_param_names = [f'bM{(zi + 1):02d}' for zi in range(4)]
-param_names_list = list(fid_pars_dict['FM_ordered_params'].keys())
-
-if fix_dz:
-    names_params_to_fix += dz_param_names
-
-if fix_shear_bias:
-    names_params_to_fix += shear_bias_param_names
-
-if fix_gal_bias:
-    names_params_to_fix += gal_bias_param_names
-
-if fix_mag_bias:
-    names_params_to_fix += mag_bias_param_names
-
-fom_dict = {}
-uncert_dict = {}
-masked_fm_dict = {}
-masked_fid_pars_dict = {}
-fm_dict_toplot = deepcopy(fm_dict)
-del fm_dict_toplot['fiducial_values_dict']
-for key in list(fm_dict_toplot.keys()):
-    if key != 'fiducial_values_dict' and '_WA_' not in key and '_2x2pt_' not in key:
-
-        print(key)
-
-        fm = deepcopy(fm_dict_toplot[key])
-
-        masked_fm_dict[key], masked_fid_pars_dict[key] = mm.mask_fm_v2(fm, fid_pars_dict['FM_ordered_params'],
-                                                                       names_params_to_fix=names_params_to_fix,
-                                                                       remove_null_rows_cols=True)
-
-        if not fix_shear_bias and any(item in key for item in ['WL', 'XC', '3x2pt']):
-            print(f'adding shear bias Gaussian prior to {key}')
-            shear_bias_prior_values = np.array([shear_bias_prior] * zbins)
-            masked_fm_dict[key] = mm.add_prior_to_fm(masked_fm_dict[key], masked_fid_pars_dict[key],
-                                                     shear_bias_param_names, shear_bias_prior_values)
-
-        if not fix_dz:
-            print(f'adding dz Gaussian prior to {key}')
-            masked_fm_dict[key] = mm.add_prior_to_fm(
-                masked_fm_dict[key], masked_fid_pars_dict[key], dz_param_names, dz_prior)
-
-        uncert_dict[key] = mm.uncertainties_fm_v2(masked_fm_dict[key], masked_fid_pars_dict[key],
-                                                  which_uncertainty='marginal',
-                                                  normalize=True,
-                                                  percent_units=True)[:nparams_toplot]
-
-        param_names = list(masked_fid_pars_dict[key].keys())
-        cosmo_param_names = list(masked_fid_pars_dict[key].keys())[:nparams_toplot]
-
-        w0wa_idxs = param_names.index('wz'), param_names.index('wa')
-        fom_dict[key] = mm.compute_FoM(masked_fm_dict[key], w0wa_idxs=w0wa_idxs)
-
-
-# compute percent diff btw Gauss and G+SSC, using the respective Gaussian covariance
-for probe in probes:
-
-    key_a = f'FM_{probe}_G'
-    key_b = f'FM_{probe}_GSSC'
-
-    uncert_dict[f'perc_diff_{probe}_G'] = mm.percent_diff(uncert_dict[key_b], uncert_dict[key_a])
-    fom_dict[f'perc_diff_{probe}_G'] = np.abs(mm.percent_diff(fom_dict[key_b], fom_dict[key_a]))
-
-    nparams_toplot = 7
-    divide_fom_by_10_plt = False if probe in ('WL' 'XC') else divide_fom_by_10
-
-    cases_to_plot = [
-        f'FM_{probe}_G',
-        f'FM_{probe}_GSSC',
-        f'perc_diff_{probe}_G',
-
-        #  f'FM_{probe}_{which_ng_cov_suffix}',
-        #  f'perc_diff_{probe}_{which_ng_cov_suffix}',
-    ]
-
-    # # transform dict. into an array and add the fom
-    uncert_array, fom_array = [], []
-
-    for case in cases_to_plot:
-
-        uncert_array.append(uncert_dict[case])
-        if divide_fom_by_10 and 'FM' in case and 'WL' not in case:
-            fom_dict[case] /= 10
-        fom_array.append(fom_dict[case])
-
-    uncert_array = np.asarray(uncert_array)
-    fom_array = np.asarray(fom_array)
-
-    uncert_array = np.hstack((uncert_array, fom_array.reshape(-1, 1)))
-
-    # label and title stuff
-    fom_label = 'FoM/10\nperc_diff' if divide_fom_by_10 else 'FoM'
-    param_names_label = param_names_list[:nparams_toplot] + [fom_label] if include_fom else param_names_list[
-        :nparams_toplot]
-    lmax = general_cfg[f'ell_max_{probe}'] if probe in ['WL', 'GC'] else general_cfg['ell_max_3x2pt']
-    title = '%s, $\\ell_{\\rm max} = %i$, zbins %s%i, zsteps_ssc_integral %i $\\sigma_\\epsilon$ %s' % (
-        probe, lmax, ep_or_ed, zbins, len(z_grid_ssc_integrands), covariance_cfg['which_shape_noise'])
-
-    # bar plot
-    if include_fom:
-        nparams_toplot = 8
-
-    for i, case in enumerate(cases_to_plot):
-
-        cases_to_plot[i] = case
-        if 'OneCovariance' in cases_to_plot[i]:
-            cases_to_plot[i] = cases_to_plot[i].replace('OneCovariance', 'OneCov')
-        if f'PySSC_{probe}_G' in cases_to_plot[i]:
-            cases_to_plot[i] = cases_to_plot[i].replace(f'PySSC_{probe}_G', f'{probe}_G')
-
-        cases_to_plot[i] = cases_to_plot[i].replace(f'_{probe}', f'')
-        cases_to_plot[i] = cases_to_plot[i].replace(f'FM_', f'')
-        cases_to_plot[i] = cases_to_plot[i].replace(f'_', f' ')
-        cases_to_plot[i] = cases_to_plot[i].replace(f'GSSC', f'G+SSC')
-        cases_to_plot[i] = cases_to_plot[i].replace(f'SSCcNG', f'SSC+cNG')
-
-    plot_lib.bar_plot(uncert_array[:, :nparams_toplot], title, cases_to_plot, nparams=nparams_toplot,
-                      param_names_label=None, bar_width=0.13, include_fom=include_fom, divide_fom_by_10_plt=divide_fom_by_10_plt)
-
-
-plot_lib.triangle_plot(masked_fm_dict['FM_3x2pt_GSSC'], 
-                       masked_fm_dict['FM_3x2pt_G'],
-                       fiducials=list(masked_fid_pars_dict['FM_3x2pt_G'].values()),
-                       title='3x2pt',
-                       label_background='G + SSC',
-                       label_foreground='G',
-                       param_names_labels=list(masked_fid_pars_dict['FM_3x2pt_G'].keys()),
-                       param_names_labels_toplot=list(masked_fid_pars_dict['FM_3x2pt_G'].keys())[:7])
-
-# ! project FM
-
-# # Define the Jacobian matrix
-# jacobian = np.eye(masked_fm_dict['FM_WL_G'].shape[0])
-# sigma_8_idx = param_names.index('s8')
-# Omega_m_idx = param_names.index('Om')
-# S8_idx = param_names.index('s8')
-
-# # Functions for derivatives
-
-
-# def dS8_dsigma8_func(Omega_m): return np.sqrt(Omega_m / 0.3)
-# def dS8_dOmegam_func(Omega_m, sigma_8): return (sigma_8 / 2) * (1 / np.sqrt(Omega_m * 0.3))
-
-
-# # Fiducial values
-# om_fid = fid_pars_dict['FM_ordered_params']['Om']
-# s8_fid = fid_pars_dict['FM_ordered_params']['s8']
-
-# # Fill in the Jacobian matrix
-# # jacobian[sigma_8_idx, sigma_8_idx] = dS8_dsigma8_func(Omega_m=om_fid)
-# # jacobian[Omega_m_idx, sigma_8_idx] = dS8_dOmegam_func(Omega_m=om_fid, sigma_8=s8_fid)
-
-# jacobian[S8_idx, Omega_m_idx] = dS8_dOmegam_func(Omega_m=om_fid, sigma_8=s8_fid)
-# jacobian[S8_idx, sigma_8_idx] = dS8_dsigma8_func(Omega_m=om_fid)
-
-
-# # Transform the Fisher matrix
-# fm_prime_j = jacobian.T @ masked_fm_dict['FM_WL_G'] @ jacobian
-
-# plot_lib.triangle_plot(fm_prime_j, masked_fm_dict['FM_WL_G'],
-#                        fiducials=list(masked_fid_pars_dict['FM_WL_G'].values()),
-#                        title='WL',
-#                        label_background='$S_8$',
-#                        label_foreground='$\sigma_8$',
-#                        param_names_labels=list(masked_fid_pars_dict['FM_WL_G'].keys()),
-#                        param_names_labels_toplot=['Om', 's8'])
-
-# # second way
-# m_matrix = np.eye(masked_fm_dict['FM_WL_G'].shape[0])
-
-
-# def dsigma8_dS8_func(Omega_m): return (np.sqrt(0.3 / Omega_m))
-# def dOmegam_dS8_func(Omega_m, sigma_8): return ((2 / sigma_8) * (np.sqrt(Omega_m * 0.3)))
-=======
         if covariance_cfg['ng_cov_code'] == 'OneCovariance' or \
             (covariance_cfg['ng_cov_code'] == 'Spaceborne' and \
                not covariance_cfg['OneCovariance_cfg']['use_OneCovariance_SSC']):
@@ -2377,7 +1149,6 @@
         # import sys
         # sys.path.append('/home/davide/Documenti/Lavoro/Programmi/exact_SSC/bin')
         # import ssc_integrands_SPV3 as sscint
->>>>>>> a3a9ac7c
 
         # z_val = 0
         # z_grid_dPk_su = sscint.z_grid_dPk
