import numpy as np
import itertools
import os
import time
import pymaster as nmt
import healpy as hp
from tqdm import tqdm
from spaceborne import sb_lib as sl
from spaceborne import constants
import warnings

import pyccl as ccl

DEG2_IN_SPHERE = constants.DEG2_IN_SPHERE
DR1_DATE = constants.DR1_DATE


def nmt_gaussian_cov(cl_tt, cl_te, cl_ee, cl_tb, cl_eb, cl_bb, zbins, nbl,   # fmt: skip
                     cw, w00, w02, w22,
                     coupled=False, ells_in=None, ells_out=None,
                     ells_out_edges=None, which_binning=None, weights=None):  # fmt: skip
    """
    Unified function to compute Gaussian covariance using NaMaster.


    # NOTE: the order of the arguments (in particular for the cls) is the following
    # spin_a1, spin_a2, spin_b1, spin_b2,
    # cla1b1, cla1b2, cla2b1, cla2b2
    # The order of the output dimensions depends on the order of the input list:
    # [cl_te, cl_tb] - > TE=0, TB=1
    # covar_TT_TE = covar_00_02[:, 0, :, 0]x
    # covar_TT_TB = covar_00_02[:, 0, :, 1]

    Parameters:
    - cl_tt, cl_te, cl_ee, cl_tb, cl_eb, cl_bb: Input power spectra.
    - zbins: Number of redshift bins.
    - nbl: Number of bandpower bins.
    - cw: Covariance workspace.
    - w00, w02, w22: Workspaces for different spin combinations.
    - coupled: Whether to compute coupled or decoupled covariance.
    - ells_in, ells_out, ells_out_edges: Binning parameters for coupled covariance.
    - which_binning: Binning method for coupled covariance.
    - weights: Weights for binning.
    """

    cl_et = cl_te.transpose(0, 2, 1)
    cl_bt = cl_tb.transpose(0, 2, 1)
    cl_be = cl_eb.transpose(0, 2, 1)

    for cl in [cl_tt, cl_te, cl_ee, cl_tb, cl_eb, cl_bb]:
        assert cl.shape[0] == cl_tt.shape[0], (
            'input cls have different number of ell bins'
        )

    nell = cl_tt.shape[0] if coupled else nbl

    print('Computing partial-sky Gaussian covariance with NaMaster...')
    cov_nmt_10d_arr = np.zeros((2, 2, 2, 2, nbl, nbl, zbins, zbins, zbins, zbins))

    def cl_00_list(zi, zj):
        return [cl_tt[:, zi, zj]]

    def cl_02_list(zi, zj):
        return [cl_te[:, zi, zj], cl_tb[:, zi, zj]]

    def cl_20_list(zi, zj):
        return [cl_et[:, zi, zj], cl_bt[:, zi, zj]]

    def cl_22_list(zi, zj):
        return [cl_ee[:, zi, zj], cl_eb[:, zi, zj], cl_be[:, zi, zj], cl_bb[:, zi, zj]]

    z_combinations = list(itertools.product(range(zbins), repeat=4))
    for zi, zj, zk, zl in tqdm(z_combinations):
        covar_00_00 = nmt.gaussian_covariance(cw,  # fmt: skip
                                              0, 0, 0, 0,
                                              cl_00_list(zi, zk),
                                              cl_00_list(zi, zl),
                                              cl_00_list(zj, zk),
                                              cl_00_list(zj, zl),
                                              coupled=coupled,
                                              wa=w00, wb=w00).reshape([nell, 1, nell, 1])  # fmt: skip
        covar_TT_TT = covar_00_00[:, 0, :, 0]

        covar_00_02 = nmt.gaussian_covariance(cw,  # fmt: skip
                                              0, 0, 0, 2,
                                              cl_00_list(zi, zk),
                                              cl_02_list(zi, zl),
                                              cl_00_list(zj, zk),
                                              cl_02_list(zj, zl),
                                              coupled=coupled,
                                              wa=w00, wb=w02).reshape([nell, 1, nell, 2])  # fmt: skip
        covar_TT_TE = covar_00_02[:, 0, :, 0]
        covar_TT_TB = covar_00_02[:, 0, :, 1]

        covar_00_22 = nmt.gaussian_covariance(cw,  # fmt: skip
                                              0, 0, 2, 2,
                                              cl_02_list(zi, zk),
                                              cl_02_list(zi, zl),
                                              cl_02_list(zj, zk),
                                              cl_02_list(zj, zl),
                                              coupled=coupled,
                                              wa=w00, wb=w22).reshape([nell, 1, nell, 4])  # fmt: skip
        covar_TT_EE = covar_00_22[:, 0, :, 0]
        covar_TT_EB = covar_00_22[:, 0, :, 1]
        covar_TT_BE = covar_00_22[:, 0, :, 2]
        covar_TT_BB = covar_00_22[:, 0, :, 3]

        covar_02_02 = nmt.gaussian_covariance(cw,  # fmt: skip
                                              0, 2, 0, 2,
                                              cl_00_list(zi, zk),
                                              cl_02_list(zi, zl),
                                              cl_20_list(zj, zk),
                                              cl_22_list(zj, zl),
                                              coupled=coupled,
                                              wa=w02, wb=w02).reshape([nell, 2, nell, 2])  # fmt: skip
        covar_TE_TE = covar_02_02[:, 0, :, 0]
        covar_TE_TB = covar_02_02[:, 0, :, 1]
        covar_TB_TE = covar_02_02[:, 1, :, 0]
        covar_TB_TB = covar_02_02[:, 1, :, 1]

        covar_02_22 = nmt.gaussian_covariance(cw,  # fmt: skip
                                              0, 2, 2, 2,
                                              cl_02_list(zi, zk),
                                              cl_02_list(zi, zl),
                                              cl_22_list(zj, zk),
                                              cl_22_list(zj, zl),
                                              coupled=coupled,
                                              wa=w02, wb=w22).reshape([nell, 2, nell, 4])  # fmt: skip
        covar_TE_EE = covar_02_22[:, 0, :, 0]
        covar_TE_EB = covar_02_22[:, 0, :, 1]
        covar_TE_BE = covar_02_22[:, 0, :, 2]
        covar_TE_BB = covar_02_22[:, 0, :, 3]
        covar_TB_EE = covar_02_22[:, 1, :, 0]
        covar_TB_EB = covar_02_22[:, 1, :, 1]
        covar_TB_BE = covar_02_22[:, 1, :, 2]
        covar_TB_BB = covar_02_22[:, 1, :, 3]

        covar_22_22 = nmt.gaussian_covariance(cw,  # fmt: skip
                                              2, 2, 2, 2,
                                              cl_22_list(zi, zk),
                                              cl_22_list(zi, zl),
                                              cl_22_list(zj, zk),
                                              cl_22_list(zj, zl),
                                              coupled=coupled,
                                              wa=w22, wb=w22).reshape([nell, 4, nell, 4])  # fmt: skip

        covar_EE_EE = covar_22_22[:, 0, :, 0]
        covar_EE_EB = covar_22_22[:, 0, :, 1]
        covar_EE_BE = covar_22_22[:, 0, :, 2]
        covar_EE_BB = covar_22_22[:, 0, :, 3]
        covar_EB_EE = covar_22_22[:, 1, :, 0]
        covar_EB_EB = covar_22_22[:, 1, :, 1]
        covar_EB_BE = covar_22_22[:, 1, :, 2]
        covar_EB_BB = covar_22_22[:, 1, :, 3]
        covar_BE_EE = covar_22_22[:, 2, :, 0]
        covar_BE_EB = covar_22_22[:, 2, :, 1]
        covar_BE_BE = covar_22_22[:, 2, :, 2]
        covar_BE_BB = covar_22_22[:, 2, :, 3]
        covar_BB_EE = covar_22_22[:, 3, :, 0]
        covar_BB_EB = covar_22_22[:, 3, :, 1]
        covar_BB_BE = covar_22_22[:, 3, :, 2]
        covar_BB_BB = covar_22_22[:, 3, :, 3]

        common_kw = {
            'ells_in': ells_in,
            'ells_out': ells_out,
            'ells_out_edges': ells_out_edges,
            'weights_in': weights,
            'which_binning': which_binning,
            'interpolate': True,
        }

        if coupled:
            # in this case, the nmt output is unbinned
            cov_nmt_10d_arr[0, 0, 0, 0, :, :, zi, zj, zk, zl] = sl.bin_2d_array(
                cov=covar_EE_EE, **common_kw
            )
            cov_nmt_10d_arr[1, 0, 0, 0, :, :, zi, zj, zk, zl] = sl.bin_2d_array(
                cov=covar_TE_EE, **common_kw
            )
            cov_nmt_10d_arr[1, 0, 1, 0, :, :, zi, zj, zk, zl] = sl.bin_2d_array(
                cov=covar_TE_TE, **common_kw
            )
            cov_nmt_10d_arr[1, 1, 0, 0, :, :, zi, zj, zk, zl] = sl.bin_2d_array(
                cov=covar_TT_EE, **common_kw
            )
            cov_nmt_10d_arr[1, 1, 1, 0, :, :, zi, zj, zk, zl] = sl.bin_2d_array(
                cov=covar_TT_TE, **common_kw
            )
            cov_nmt_10d_arr[1, 1, 1, 1, :, :, zi, zj, zk, zl] = sl.bin_2d_array(
                cov=covar_TT_TT, **common_kw
            )
            # the remaining blocks can be filled in by symmetry (with zi, zj <-> zk, zl)
            cov_nmt_10d_arr[0, 0, 1, 0, :, :, zk, zl, zi, zj] = sl.bin_2d_array(
                cov=covar_TE_EE.T, **common_kw
            )
            cov_nmt_10d_arr[0, 0, 1, 1, :, :, zk, zl, zi, zj] = sl.bin_2d_array(
                cov=covar_TT_EE.T, **common_kw
            )
            cov_nmt_10d_arr[1, 0, 1, 1, :, :, zk, zl, zi, zj] = sl.bin_2d_array(
                cov=covar_TT_TE.T, **common_kw
            )
        else:
            cov_nmt_10d_arr[0, 0, 0, 0, :, :, zi, zj, zk, zl] = covar_EE_EE
            cov_nmt_10d_arr[1, 0, 0, 0, :, :, zi, zj, zk, zl] = covar_TE_EE
            cov_nmt_10d_arr[1, 0, 1, 0, :, :, zi, zj, zk, zl] = covar_TE_TE
            cov_nmt_10d_arr[1, 1, 0, 0, :, :, zi, zj, zk, zl] = covar_TT_EE
            cov_nmt_10d_arr[1, 1, 1, 0, :, :, zi, zj, zk, zl] = covar_TT_TE
            cov_nmt_10d_arr[1, 1, 1, 1, :, :, zi, zj, zk, zl] = covar_TT_TT
            # the remaining blocks can be filled in by symmetry (with zi, zj <-> zk, zl)
            cov_nmt_10d_arr[0, 0, 1, 0, :, :, zk, zl, zi, zj] = covar_TE_EE.T
            cov_nmt_10d_arr[0, 0, 1, 1, :, :, zk, zl, zi, zj] = covar_TT_EE.T
            cov_nmt_10d_arr[1, 0, 1, 1, :, :, zk, zl, zi, zj] = covar_TT_TE.T

    return cov_nmt_10d_arr


def nmt_gaussian_cov_spin0(cl_tt, cl_te, cl_ee, zbins, nbl, cw,   # fmt: skip
                           w00, coupled, ells_in, ells_out,
                             ells_out_edges, which_binning, weights):  # fmt: skip
    cl_et = cl_te.transpose(0, 2, 1)

    print('Computing spin-0 partial-sky Gaussian covariance with NaMaster...')
    cov_nmt_10d_arr = np.zeros((2, 2, 2, 2, nbl, nbl, zbins, zbins, zbins, zbins))

    z_combinations = list(itertools.product(range(zbins), repeat=4))
    for zi, zj, zk, zl in tqdm(z_combinations):
        covar_00_00 = nmt.gaussian_covariance(cw,  # fmt: skip
                                              0, 0, 0, 0, 
                                              [cl_tt[:, zi, zk]],  # TT
                                              [cl_tt[:, zi, zl]],  # TT
                                              [cl_tt[:, zj, zk]],  # TT
                                              [cl_tt[:, zj, zl]],  # TT
                                              coupled=coupled,
                                              wa=w00, wb=w00)  # fmt: skip
        covar_TT_TT = covar_00_00

        covar_00_02 = nmt.gaussian_covariance(cw,  # fmt: skip
                                              0, 0, 0, 0, 
                                              [cl_tt[:, zi, zk]],  # TT
                                              [cl_te[:, zi, zl]],  # TE, TB
                                              [cl_tt[:, zj, zk]],  # TT
                                              [cl_te[:, zj, zl]],  # TE, TB
                                              coupled=coupled,
                                              wa=w00, wb=w00)  # fmt: skip
        covar_TT_TE = covar_00_02

        covar_02_00 = nmt.gaussian_covariance(cw,  # fmt: skip
                                              0, 0, 0, 0, 
                                              [cl_tt[:, zi, zk]],  # TT
                                              [cl_tt[:, zi, zl]],  # TT
                                              [cl_et[:, zj, zk]],  # TE, TB
                                              [cl_et[:, zj, zl]],  # TE, TB
                                              coupled=coupled,
                                              wa=w00, wb=w00)  # fmt: skip
        covar_TE_TT = covar_02_00

        covar_02_02 = nmt.gaussian_covariance(cw,  # fmt: skip
                                              0, 0, 0, 0, 
                                              [cl_tt[:, zi, zk]],  # TT
                                              [cl_te[:, zi, zl]],  # TE, TB
                                              [cl_et[:, zj, zk]],  # ET, BT
                                              [cl_ee[:, zj, zl]],  # EE, EB, BE, BB
                                              coupled=coupled,
                                              wa=w00, wb=w00)  # fmt: skip
        covar_TE_TE = covar_02_02

        covar_00_22 = nmt.gaussian_covariance(cw,  # fmt: skip
                                              0, 0, 0, 0, 
                                              [cl_te[:, zi, zk]],  # TE, TB
                                              [cl_te[:, zi, zl]],  # TE, TB
                                              [cl_te[:, zj, zk]],  # TE, TB
                                              [cl_te[:, zj, zl]],  # TE, TB
                                              coupled=coupled,
                                              wa=w00, wb=w00)  # fmt: skip
        covar_TT_EE = covar_00_22

        covar_02_22 = nmt.gaussian_covariance(cw,  # fmt: skip
                                              0, 0, 0, 0, 
                                              [cl_te[:, zi, zk]],  # TE, TB
                                              [cl_te[:, zi, zl]],  # TE, TB
                                              [cl_ee[:, zj, zk]],
                                              [cl_ee[:, zj, zl]],
                                              coupled=coupled,
                                              wa=w00, wb=w00)  # fmt: skip
        covar_TE_EE = covar_02_22

        covar_22_22 = nmt.gaussian_covariance(cw,  # fmt: skip
                                              0, 0, 0, 0, 
                                              [cl_ee[:, zi, zk]],
                                              [cl_ee[:, zi, zl]],
                                              [cl_ee[:, zj, zk]],
                                              [cl_ee[:, zj, zl]],
                                              coupled=coupled,
                                              wa=w00, wb=w00)  # fmt: skip
        covar_EE_EE = covar_22_22

        covar_22_02 = nmt.gaussian_covariance(cw,  # fmt: skip
                                              0, 0, 0, 0, 
                                              [cl_et[:, zi, zk]],
                                              [cl_ee[:, zi, zl]],
                                              [cl_et[:, zj, zk]],
                                              [cl_ee[:, zj, zl]],
                                              coupled=coupled,
                                              wa=w00, wb=w00)  # fmt: skip
        covar_EE_TE = covar_22_02

        covar_22_00 = nmt.gaussian_covariance(cw,  # fmt: skip
                                              0, 0, 0, 0, 
                                              [cl_et[:, zi, zk]],
                                              [cl_et[:, zi, zl]],
                                              [cl_et[:, zj, zk]],
                                              [cl_et[:, zj, zl]],
                                              coupled=coupled,
                                              wa=w00, wb=w00)  # fmt: skip
        covar_EE_TT = covar_22_00

        common_kw = {
            'ells_in': ells_in,
            'ells_out': ells_out,
            'ells_out_edges': ells_out_edges,
            'weights_in': weights,
            'which_binning': which_binning,
            'interpolate': True,
        }

        if coupled:
            cov_nmt_10d_arr[0, 0, 0, 0, :, :, zi, zj, zk, zl] = sl.bin_2d_array(
                covar_EE_EE, **common_kw
            )
            cov_nmt_10d_arr[0, 0, 1, 0, :, :, zi, zj, zk, zl] = sl.bin_2d_array(
                covar_EE_TE, **common_kw
            )
            cov_nmt_10d_arr[0, 0, 1, 1, :, :, zi, zj, zk, zl] = sl.bin_2d_array(
                covar_EE_TT, **common_kw
            )
            cov_nmt_10d_arr[1, 0, 0, 0, :, :, zi, zj, zk, zl] = sl.bin_2d_array(
                covar_TE_EE, **common_kw
            )
            cov_nmt_10d_arr[1, 0, 1, 0, :, :, zi, zj, zk, zl] = sl.bin_2d_array(
                covar_TE_TE, **common_kw
            )
            cov_nmt_10d_arr[1, 1, 0, 0, :, :, zi, zj, zk, zl] = sl.bin_2d_array(
                covar_TT_EE, **common_kw
            )
            cov_nmt_10d_arr[1, 1, 1, 0, :, :, zi, zj, zk, zl] = sl.bin_2d_array(
                covar_TT_TE, **common_kw
            )
            cov_nmt_10d_arr[1, 0, 1, 1, :, :, zi, zj, zk, zl] = sl.bin_2d_array(
                covar_TE_TT, **common_kw
            )
            cov_nmt_10d_arr[1, 1, 1, 1, :, :, zi, zj, zk, zl] = sl.bin_2d_array(
                covar_TT_TT, **common_kw
            )

        else:
            cov_nmt_10d_arr[0, 0, 0, 0, :, :, zi, zj, zk, zl] = covar_EE_EE
            cov_nmt_10d_arr[0, 0, 1, 0, :, :, zi, zj, zk, zl] = covar_EE_TE
            cov_nmt_10d_arr[0, 0, 1, 1, :, :, zi, zj, zk, zl] = covar_EE_TT
            cov_nmt_10d_arr[1, 0, 0, 0, :, :, zi, zj, zk, zl] = covar_TE_EE
            cov_nmt_10d_arr[1, 0, 1, 0, :, :, zi, zj, zk, zl] = covar_TE_TE
            cov_nmt_10d_arr[1, 1, 0, 0, :, :, zi, zj, zk, zl] = covar_TT_EE
            cov_nmt_10d_arr[1, 1, 1, 0, :, :, zi, zj, zk, zl] = covar_TT_TE
            cov_nmt_10d_arr[1, 0, 1, 1, :, :, zi, zj, zk, zl] = covar_TE_TT
            cov_nmt_10d_arr[1, 1, 1, 1, :, :, zi, zj, zk, zl] = covar_TT_TT

    return cov_nmt_10d_arr


def linear_lmin_binning(NSIDE, lmin, bw):
    """
    Generate a linear binning scheme based on a minimum multipole 'lmin' and bin width 'bw'.

    Parameters:
    -----------
    NSIDE : int
        The NSIDE parameter of the HEALPix grid.

    lmin : int
        The minimum multipole to start the binning.

    bw : int
        The bin width, i.e., the number of multipoles in each bin.

    Returns:
    --------
    nmt_bins
        A binning scheme object defining linearly spaced bins starting from 'lmin' with
        a width of 'bw' multipoles.

    Notes:
    ------
    This function generates a binning scheme for the pseudo-Cl power spectrum estimation
    using the Namaster library. It divides the multipole range from 'lmin' to 2*NSIDE
    into bins of width 'bw'.

    Example:
    --------
    # Generate a linear binning scheme for an NSIDE of 64, starting from l=10, with bin width of 20
    bin_scheme = linear_lmin_binning(NSIDE=64, lmin=10, bw=20)
    """
    lmax = 2 * NSIDE
    nbl = (lmax - lmin) // bw + 1
    elli = np.zeros(nbl, int)
    elle = np.zeros(nbl, int)

    for i in range(nbl):
        elli[i] = lmin + i * bw
        elle[i] = lmin + (i + 1) * bw

    b = nmt.NmtBin.from_edges(elli, elle)
    return b


def coupling_matrix(bin_scheme, mask, wkspce_name):
    """
    Compute the mixing matrix for coupling spherical harmonic modes using
    the provided binning scheme and mask.

    Parameters:
    -----------
    bin_scheme : nmt_bins
        A binning scheme object defining the bins for the coupling matrix.

    mask : nmt_field
        A mask object defining the regions of the sky to include in the computation.

    wkspce_name : str
        The file name for storing or retrieving the computed workspace containing
        the coupling matrix.

    Returns:
    --------
    nmt_workspace
        A workspace object containing the computed coupling matrix.

    Notes:
    ------
    This function computes the coupling matrix necessary for the pseudo-Cl power
    spectrum estimation using the NmtField and NmtWorkspace objects from the
    Namaster library.

    If the workspace file specified by 'wkspce_name' exists, the function reads
    the coupling matrix from the file. Otherwise, it computes the matrix and
    writes it to the file.

    Example:
    --------
    # Generate a linear binning scheme for an NSIDE of 64, starting from l=10, with bin width of 20
    bin_scheme = linear_lmin_binning(NSIDE=64, lmin=10, bw=20)

    # Define the mask
    mask = nmt.NmtField(mask, [mask])

    # Compute the coupling matrix and store it in 'coupling_matrix.bin'
    coupling_matrix = coupling_matrix(bin_scheme, mask, 'coupling_matrix.bin')
    """
    print('Compute the mixing matrix')
    start = time.time()
    fmask = nmt.NmtField(mask, [mask])  # nmt field with only the mask
    w = nmt.NmtWorkspace()
    if os.path.isfile(wkspce_name):
        print(
            'Mixing matrix has already been calculated and is in the workspace file : ',
            f'{wkspce_name}. Read it.',
        )
        w.read_from(wkspce_name)
    else:
        print(
            f'The file : {wkspce_name}',
            ' does not exists. Calculating the mixing matrix and writing it.',
        )
        w.compute_coupling_matrix(fmask, fmask, bin_scheme)
        w.write_to(wkspce_name)
    print('Done computing the mixing matrix. It took ', time.time() - start, 's.')
    return w


def sample_covariance( # fmt: skip
    cl_GG_unbinned, cl_LL_unbinned, cl_GL_unbinned, 
    cl_BB_unbinned, cl_EB_unbinned, cl_TB_unbinned, 
    nbl, zbins, mask, nside, nreal, coupled_cls, which_cls, lmax=None,
):  # fmt: skip
    if lmax is None:
        lmax = 3 * nside - 1

    SEEDVALUE = np.arange(nreal)

    # TODO use only independent z pairs
    cov_sim_10d = np.zeros(
        (n_probes, n_probes, n_probes, n_probes, nbl, nbl, zbins, zbins, zbins, zbins)
    )
    sim_cl_GG = np.zeros((nreal, nbl, zbins, zbins))
    sim_cl_GL = np.zeros((nreal, nbl, zbins, zbins))
    sim_cl_LL = np.zeros((nreal, nbl, zbins, zbins))

    # 1. produce correlated maps
    print(
        f'Generating {nreal} maps for nside {nside} '
        f'and computing pseudo-cls with {which_cls}...'
    )

    cl_ring_big_list = build_cl_tomo_TEB_ring_ord(
        cl_TT=cl_GG_unbinned,
        cl_EE=cl_LL_unbinned,
        cl_BB=cl_BB_unbinned,
        cl_TE=cl_GL_unbinned,
        cl_EB=cl_EB_unbinned,
        cl_TB=cl_TB_unbinned,
        zbins=zbins,
        spectra_types=['T', 'E', 'B'],
    )

    zij_combinations = list(itertools.product(range(zbins), repeat=2))
    zijkl_combinations = list(itertools.product(range(zbins), repeat=4))

    for i in tqdm(range(nreal)):
        np.random.seed(SEEDVALUE[i])

        # * 1. produce correlated alms
        corr_alms_tot = hp.synalm(cl_ring_big_list, lmax=lmax, new=True)
        assert len(corr_alms_tot) == zbins * 3, 'wrong number of alms'

        # extract alm for TT, EE, BB
        corr_alms = corr_alms_tot[::3]
        corr_Elms_Blms = list(zip(corr_alms_tot[1::3], corr_alms_tot[2::3]))

        # compute correlated maps
        corr_maps_gg = [hp.alm2map(alm, nside, lmax=lmax) for alm in corr_alms]
        corr_maps_ll = [
            hp.alm2map_spin(alms=[Elm, Blm], nside=nside, spin=2, lmax=lmax)
            for (Elm, Blm) in corr_Elms_Blms
        ]

        # * 2. compute and bin simulated cls for all zbin combinations, using input correlated maps
        for zi, zj in zij_combinations:
            sim_cl_GG_ij, sim_cl_GL_ij, sim_cl_LL_ij = pcls_from_maps(
                corr_maps_gg=corr_maps_gg,
                corr_maps_ll=corr_maps_ll,
                zi=zi,
                zj=zj,
                mask=mask,
                coupled_cls=coupled_cls,
                which_cls=which_cls,
            )

            assert sim_cl_GG_ij.shape == sim_cl_GL_ij.shape == sim_cl_LL_ij.shape, (
                'Simulated cls must have the same shape'
            )

            if len(sim_cl_GG_ij) != nbl:
                sim_cl_GG[i, :, zi, zj] = b.bin_cell(sim_cl_GG_ij)
                sim_cl_GL[i, :, zi, zj] = b.bin_cell(sim_cl_GL_ij)
                sim_cl_LL[i, :, zi, zj] = b.bin_cell(sim_cl_LL_ij)
            else:
                sim_cl_GG[i, :, zi, zj] = sim_cl_GG_ij
                sim_cl_GL[i, :, zi, zj] = sim_cl_GL_ij
                sim_cl_LL[i, :, zi, zj] = sim_cl_LL_ij

    # * 3. compute sample covariance
    for zi, zj, zk, zl in tqdm(zijkl_combinations):
        # ! compute the sample covariance
        # you could also cut the mixed cov terms, but for cross-redshifts it becomes a bit tricky
        kwargs = dict(rowvar=False, bias=False)
        cov_sim_10d[0, 0, 0, 0, :, :, zi, zj, zk, zl] = np.cov(
            sim_cl_LL[:, :, zi, zj], sim_cl_LL[:, :, zk, zl], **kwargs
        )[:nbl, nbl:]
        cov_sim_10d[0, 0, 1, 0, :, :, zi, zj, zk, zl] = np.cov(
            sim_cl_LL[:, :, zi, zj], sim_cl_GL[:, :, zk, zl], **kwargs
        )[:nbl, nbl:]
        cov_sim_10d[0, 0, 1, 1, :, :, zi, zj, zk, zl] = np.cov(
            sim_cl_LL[:, :, zi, zj], sim_cl_GG[:, :, zk, zl], **kwargs
        )[:nbl, nbl:]
        cov_sim_10d[1, 0, 0, 0, :, :, zi, zj, zk, zl] = np.cov(
            sim_cl_GL[:, :, zi, zj], sim_cl_LL[:, :, zk, zl], **kwargs
        )[:nbl, nbl:]
        cov_sim_10d[1, 0, 1, 0, :, :, zi, zj, zk, zl] = np.cov(
            sim_cl_GL[:, :, zi, zj], sim_cl_GL[:, :, zk, zl], **kwargs
        )[:nbl, nbl:]
        cov_sim_10d[1, 0, 1, 1, :, :, zi, zj, zk, zl] = np.cov(
            sim_cl_GL[:, :, zi, zj], sim_cl_GG[:, :, zk, zl], **kwargs
        )[:nbl, nbl:]
        cov_sim_10d[1, 1, 0, 0, :, :, zi, zj, zk, zl] = np.cov(
            sim_cl_GG[:, :, zi, zj], sim_cl_LL[:, :, zk, zl], **kwargs
        )[:nbl, nbl:]
        cov_sim_10d[1, 1, 1, 0, :, :, zi, zj, zk, zl] = np.cov(
            sim_cl_GG[:, :, zi, zj], sim_cl_GL[:, :, zk, zl], **kwargs
        )[:nbl, nbl:]
        cov_sim_10d[1, 1, 1, 1, :, :, zi, zj, zk, zl] = np.cov(
            sim_cl_GG[:, :, zi, zj], sim_cl_GG[:, :, zk, zl], **kwargs
        )[:nbl, nbl:]

    return cov_sim_10d, sim_cl_GG, sim_cl_GL, sim_cl_LL


def build_cl_ring_ordering(cl_3d):
    zbins = cl_3d.shape[1]
    assert cl_3d.shape[1] == cl_3d.shape[2], (
        'input cls should have shape (ell_bins, zbins, zbins)'
    )
    cl_ring_list = []

    for offset in range(0, zbins):  # offset defines the distance from the main diagonal
        for zi in range(zbins - offset):
            zj = zi + offset
            cl_ring_list.append(cl_3d[:, zi, zj])

    return cl_ring_list


def build_cl_tomo_TEB_ring_ord(
    cl_TT, cl_EE, cl_BB, cl_TE, cl_EB, cl_TB, zbins, spectra_types=['T', 'E', 'B']
):
    assert (
        cl_TT.shape
        == cl_EE.shape
        == cl_BB.shape
        == cl_TE.shape
        == cl_EB.shape
        == cl_TB.shape
    ), 'All input arrays must have the same shape.'
    assert cl_TT.ndim == 3, 'the ell axis should be present for all input arrays'

    # Iterate over redshift bins and spectra types to construct the
    # matrix of combinations
    row_idx = 0
    matrix = []
    for zi in range(0, zbins):
        for s1 in spectra_types:
            row = []
            for zj in range(0, zbins):
                for s2 in spectra_types:
                    row.append(f'{s1}-{zi}-{s2}-{zj}')
            matrix.append(row)
            row_idx += 1

    assert len(row) == zbins * len(spectra_types), (
        'The number of elements in the row should be equal to the number of redshift bins times the number of spectra types.'
    )

    cl_ring_ord_list = []
    for offset in range(len(row)):
        for zi in range(len(row) - offset):
            zj = zi + offset

            probe_a, zi, probe_b, zj = matrix[zi][zj].split('-')

            if probe_a == 'T' and probe_b == 'T':
                cl = cl_TT
            elif probe_a == 'E' and probe_b == 'E':
                cl = cl_EE
            elif probe_a == 'B' and probe_b == 'B':
                cl = cl_BB
            elif probe_a == 'T' and probe_b == 'E':
                cl = cl_TE
            elif probe_a == 'E' and probe_b == 'B':
                cl = cl_EB
            elif probe_a == 'T' and probe_b == 'B':
                cl = cl_TB
            elif probe_a == 'B' and probe_b == 'T':
                cl = cl_TB.transpose(0, 2, 1)
            elif probe_a == 'B' and probe_b == 'E':
                cl = cl_EB.transpose(0, 2, 1)
            elif probe_a == 'E' and probe_b == 'T':
                cl = cl_TE.transpose(0, 2, 1)
            else:
                raise ValueError(f'Invalid combination: {probe_a}-{probe_b}')

            cl_ring_ord_list.append(cl[:, int(zi), int(zj)])

    return cl_ring_ord_list


def get_sample_field_bu(cl_TT, cl_EE, cl_BB, cl_TE, nside, mask):
    """This routine generates a spin-0 and a spin-2 Gaussian random field based
    on these power spectra.
    From https://namaster.readthedocs.io/en/latest/source/sample_covariance.html
    """
    map_t, map_q, map_u = hp.synfast([cl_TT, cl_EE, cl_BB, cl_TE], nside)
    return nmt.NmtField(mask, [map_t], lite=False), nmt.NmtField(
        mask, [map_q, map_u], lite=False
    )


def cls_to_maps(cl_TT, cl_EE, cl_BB, cl_TE, nside, lmax=None):
    """
    This routine generates maps for spin-0 and a spin-2 Gaussian random field based
    on the input power spectra.

    Args:
        cl_TT (numpy.ndarray): Temperature power spectrum.
        cl_EE (numpy.ndarray): E-mode polarization power spectrum.
        cl_BB (numpy.ndarray): B-mode polarization power spectrum.
        cl_TE (numpy.ndarray): Temperature-E-mode cross power spectrum.
        nside (int): HEALPix resolution parameter.

    Returns:
        numpy.ndarray, numpy.ndarray, numpy.ndarray: Temperature map, Q-mode polarization map, U-mode polarization map.
    """
    if lmax is None:
        # note: this seems to be causing issues for EE when lmax_eff is significantly
        # lower than 3 * nside - 1
        lmax = 3 * nside - 1

    alm, Elm, Blm = hp.synalm(
        cls=[cl_TT, cl_EE, cl_BB, cl_TE, 0 * cl_TE, 0 * cl_TE], lmax=lmax, new=True
    )
    map_Q, map_U = hp.alm2map_spin(alms=[Elm, Blm], nside=nside, spin=2, lmax=lmax)
    map_T = hp.alm2map(alms=alm, nside=nside, lmax=lmax)
    return map_T, map_Q, map_U


def masked_maps_to_nmtFields(map_T, map_Q, map_U, mask, lmax, n_iter=0, lite=True):
    """
    Create NmtField objects from masked maps.

    Args:
        map_T (numpy.ndarray): Temperature map.
        map_Q (numpy.ndarray): Q-mode polarization map.
        map_U (numpy.ndarray): U-mode polarization map.
        mask (numpy.ndarray): Mask to apply to the maps.

    Returns:
        nmt.NmtField, nmt.NmtField: NmtField objects for the temperature and polarization maps.
    """
    f0 = nmt.NmtField(mask, [map_T], n_iter=n_iter, lite=lite, lmax=lmax)
    f2 = nmt.NmtField(mask, [map_Q, map_U], spin=2, n_iter=n_iter, lite=lite, lmax=lmax)
    return f0, f2


def compute_master(f_a, f_b, wsp):
    """This function computes power spectra given a pair of fields and a workspace.
    From https://namaster.readthedocs.io/en/latest/source/sample_covariance.html
    NOTE THAT nmt.compute_full_master() does:
    NmtWorkspace.compute_coupling_matrix
    deprojection_bias
    compute_coupled_cell
    NmtWorkspace.decouple_cell
    and gives perfectly consistent results!
    """
    cl_coupled = nmt.compute_coupled_cell(f_a, f_b)
    cl_decoupled = wsp.decouple_cell(cl_coupled)
    return cl_decoupled


def produce_correlated_maps(
    cl_TT, cl_EE, cl_BB, cl_TE, cl_EB, cl_TB, nreal, nside, zbins
):
    print(f'Generating {nreal} maps for nside {nside}...')

    cl_ring_big_list = build_cl_tomo_TEB_ring_ord(
        cl_TT=cl_TT,
        cl_EE=cl_EE,
        cl_BB=cl_BB,
        cl_TE=cl_TE,
        cl_EB=cl_EB,
        cl_TB=cl_TB,
        zbins=zbins,
        spectra_types=['T', 'E', 'B'],
    )

    corr_maps_gg_list = []
    corr_maps_ll_list = []

    for _ in tqdm(range(nreal)):
        corr_alms_tot = hp.synalm(cl_ring_big_list, lmax=lmax, new=True)
        assert len(corr_alms_tot) == zbins * 3, 'wrong number of alms'

        # extract alm for TT, EE, BB
        corr_alms = corr_alms_tot[::3]
        corr_Elms_Blms = list(zip(corr_alms_tot[1::3], corr_alms_tot[2::3]))

        # compute correlated maps for each bin
        corr_maps_gg = [hp.alm2map(alm, nside, lmax) for alm in corr_alms]
        corr_maps_ll = [
            hp.alm2map_spin([Elm, Blm], nside, 2, lmax) for (Elm, Blm) in corr_Elms_Blms
        ]

        corr_maps_gg_list.append(corr_maps_gg)
        corr_maps_ll_list.append(corr_maps_ll)

    return corr_maps_gg_list, corr_maps_ll_list


def pcls_from_maps(corr_maps_gg, corr_maps_ll, zi, zj, mask, coupled_cls, which_cls):
    # both healpy anafast and nmt.compute_coupled_cell return the coupled cls. Dividing by fsky gives a rough
    # approximation of the true Cls
    correction_factor = 1.0 if coupled_cls else fsky

    if which_cls == 'namaster':
        f0 = np.array(
            [nmt.NmtField(mask, [map_T], n_iter=3, lite=True) for map_T in corr_maps_gg]
        )
        f2 = np.array(
            [
                nmt.NmtField(mask, [map_Q, map_U], n_iter=3, lite=True)
                for (map_Q, map_U) in corr_maps_ll
            ]
        )

        if coupled_cls:  # ! TODO fix this!!
            # pseudo-Cls. Becomes an ok estimator for the true Cls if divided by fsky
            pseudo_cl_tt = (
                nmt.compute_coupled_cell(f0[zi], f0[zj])[0] / correction_factor
            )
            pseudo_cl_te = (
                nmt.compute_coupled_cell(f0[zi], f2[zj])[0] / correction_factor
            )
            pseudo_cl_ee = (
                nmt.compute_coupled_cell(f2[zi], f2[zj])[0] / correction_factor
            )
        else:
            # best estimator for the true Cls
            pseudo_cl_tt = compute_master(f0[zi], f0[zj], w00)[0, :]
            pseudo_cl_te = compute_master(f0[zi], f2[zj], w02)[0, :]
            pseudo_cl_ee = compute_master(f2[zi], f2[zj], w22)[0, :]

    elif which_cls == 'healpy':
        _corr_maps_zi = list(itertools.chain([corr_maps_gg[zi]], corr_maps_ll[zi]))
        _corr_maps_zj = list(itertools.chain([corr_maps_gg[zj]], corr_maps_ll[zj]))
        # 2. remove monopole
        _corr_maps_zi = [
            hp.remove_monopole(_corr_maps_zi[spec_ix]) for spec_ix in range(3)
        ]
        _corr_maps_zj = [
            hp.remove_monopole(_corr_maps_zj[spec_ix]) for spec_ix in range(3)
        ]
        # 3. compute cls for each bin
        hp_pcl_tot = hp.anafast(
            map1=[
                _corr_maps_zi[0] * mask,
                _corr_maps_zi[1] * mask,
                _corr_maps_zi[2] * mask,
            ],
            map2=[
                _corr_maps_zj[0] * mask,
                _corr_maps_zj[1] * mask,
                _corr_maps_zj[2] * mask,
            ],
            lmax=lmax_eff,
        )
        # output is TT, EE, BB, TE, EB, TB
        # hp_pcl_GG[:, zi, zj] = hp_pcl_tot[0, :]
        # hp_pcl_LL[:, zi, zj] = hp_pcl_tot[1, :]
        # hp_pcl_GL[:, zi, zj] = hp_pcl_tot[3, :]

        # pseudo-Cls. Becomes an ok estimator for the true Cls if divided by fsky
        pseudo_cl_tt = hp_pcl_tot[0, :]
        pseudo_cl_ee = hp_pcl_tot[1, :]
        pseudo_cl_bb = hp_pcl_tot[2, :]
        pseudo_cl_te = hp_pcl_tot[3, :]
        pseudo_cl_eb = hp_pcl_tot[4, :]
        pseudo_cl_tb = hp_pcl_tot[5, :]
        pseudo_cl_be = pseudo_cl_eb  # ! warning!!
        if not coupled_cls:
            pseudo_cl_tt = w00.decouple_cell(pseudo_cl_tt[None, :])[0, :]
            pseudo_cl_ee = w22.decouple_cell(
                np.vstack((pseudo_cl_ee, pseudo_cl_eb, pseudo_cl_be, pseudo_cl_bb))
            )[0, :]
            pseudo_cl_te = w02.decouple_cell(np.vstack((pseudo_cl_te, pseudo_cl_tb)))[
                0, :
            ]

    else:
        raise ValueError('which_cls must be namaster or healpy')

    return np.array(pseudo_cl_tt), np.array(pseudo_cl_te), np.array(pseudo_cl_ee)


class NmtCov:
    def __init__(
        self, cfg: dict, pvt_cfg: dict, ccl_obj: ccl.Cosmology, ell_obj, mask_obj
    ):
        self.cfg = cfg
        self.pvt_cfg = pvt_cfg

        self.ccl_obj = ccl_obj
        self.ell_obj = ell_obj
        self.mask_obj = mask_obj

        self.zbins = pvt_cfg['zbins']
        self.n_probes = pvt_cfg['n_probes']

        self.cov_blocks_names_all = (  # fmt: skip
            'LLLL', 'LLGL', 'LLGG',
            'GLLL', 'GLGL', 'GLGG',
            'GGLL', 'GGGL', 'GGGG',
        )  # fmt: skip

        # check on lmax and NSIDE
        for probe in ('WL', 'GC'):
            _lmax = getattr(self.ell_obj, f'ell_max_{probe}')
            if _lmax < 3 * self.mask_obj.nside:
                warnings.warn(
                    f'lmax = {_lmax} and NSIDE = {self.mask_obj.nside}; '
                    'you should probably increase NSIDE or decrease lmax'
                    '(such that e.g. lmax < 3 * NSIDE)',
                    stacklevel=2,
                )

    def build_psky_cov(self):
        # TODO again, here I'm using 3x2pt = GC
        # 1. ell binning
        # shorten names for brevity
        b = self.ell_obj.nmt_bin_obj_GC
        fsky = self.mask_obj.fsky
        nmt_cfg = self.cfg['namaster']

        ells_eff = self.ell_obj.ells_3x2pt
        nbl_eff = self.ell_obj.nbl_3x2pt
        ells_eff_edges = self.ell_obj.ell_edges_3x2pt
        ell_min_eff = self.ell_obj.ell_min_3x2pt
        ell_max_eff = self.ell_obj.ell_max_3x2pt

        # notice that bin_obj.get_ell_list(nbl_eff) is out of bounds
        # ells_eff_edges = np.array([b.get_ell_list(i)[0] for i in range(nbl_eff)])
        # ells_eff_edges = np.append(
        #     ells_eff_edges, b.get_ell_list(nbl_eff - 1)[-1] + 1
        # )  # careful f the +1!
        # ell_min_eff = ells_eff_edges[0]

        ells_unb = np.arange(ell_max_eff + 1)
        nbl_unb = len(ells_unb)
        assert nbl_unb == ell_max_eff + 1, 'nbl_tot does not match lmax_eff + 1'

        # ells_bpw = ells_unb[ell_min_eff : lmax_eff + 1]
        # delta_ells_bpw = np.diff(
        # np.array([b.get_ell_list(i)[0] for i in range(nbl_eff)])
        # )
        # assert np.all(delta_ells_bpw == ells_per_band), 'delta_ell from bpw does not match ells_per_band'

        #
        cl_gg_4covnmt = np.copy(self.cl_gg_unb_3d)
        cl_gl_4covnmt = np.copy(self.cl_gl_unb_3d)
        cl_ll_4covnmt = np.copy(self.cl_ll_unb_3d)

        # ! create nmt field from the mask (there will be no maps associated to the fields)
        # TODO maks=None (as in the example) or maps=[mask]? I think None

        f0_mask = nmt.NmtField(
            mask=self.mask_obj.mask, maps=None, spin=0, lite=True, lmax=ell_max_eff
        )
        f2_mask = nmt.NmtField(
            mask=self.mask_obj.mask, maps=None, spin=2, lite=True, lmax=ell_max_eff
        )
        w00 = nmt.NmtWorkspace()
        w02 = nmt.NmtWorkspace()
        w22 = nmt.NmtWorkspace()
        w00.compute_coupling_matrix(f0_mask, f0_mask, b)
        w02.compute_coupling_matrix(f0_mask, f2_mask, b)
        w22.compute_coupling_matrix(f2_mask, f2_mask, b)

        os.makedirs('./output/cache/nmt', exist_ok=True)
        w00.write_to('./output/cache/nmt/w00_workspace.fits')
        w02.write_to('./output/cache/nmt/w02_workspace.fits')
        w22.write_to('./output/cache/nmt/w22_workspace.fits')

        # these are inputs for the other branch of the code!!
        np.save('./output/cl_tt_unb.npy', self.cl_gg_unb_3d)
        np.save('./output/cl_te_unb.npy', self.cl_gl_unb_3d)
        np.save('./output/cl_ee_unb.npy', self.cl_ll_unb_3d)

        # if you want to use the iNKA, the cls to be passed are the coupled ones
        # divided by fsky
        if nmt_cfg['use_INKA']:
            z_combinations = list(itertools.product(range(self.zbins), repeat=2))
            for zi, zj in z_combinations:
                #
                list_GG = [
                    self.cl_gg_unb_3d[:, zi, zj],
                ]
                list_GL = [
                    self.cl_gl_unb_3d[:, zi, zj],
                    np.zeros_like(self.cl_gl_unb_3d[:, zi, zj]),
                ]
                list_LL = [
                    self.cl_ll_unb_3d[:, zi, zj],
                    np.zeros_like(self.cl_ll_unb_3d[:, zi, zj]),
                    np.zeros_like(self.cl_ll_unb_3d[:, zi, zj]),
                    np.zeros_like(self.cl_ll_unb_3d[:, zi, zj]),
                ]
                # TODO the denominator should be the product of the masks?
                cl_gg_4covnmt[:, zi, zj] = w00.couple_cell(list_GG)[0] / fsky
                cl_gl_4covnmt[:, zi, zj] = w02.couple_cell(list_GL)[0] / fsky
                cl_ll_4covnmt[:, zi, zj] = w22.couple_cell(list_LL)[0] / fsky

        # add noise to spectra to compute NMT cov
        cl_tt_4covnmt = cl_gg_4covnmt + self.noise_3x2pt_unb_5d[1, 1, :, :, :]
        cl_te_4covnmt = cl_gl_4covnmt + self.noise_3x2pt_unb_5d[1, 0, :, :, :]
        cl_ee_4covnmt = cl_ll_4covnmt + self.noise_3x2pt_unb_5d[0, 0, :, :, :]
        cl_tb_4covnmt = np.zeros_like(cl_tt_4covnmt)
        cl_eb_4covnmt = np.zeros_like(cl_tt_4covnmt)
        cl_bb_4covnmt = np.zeros_like(cl_tt_4covnmt)

        # ! NAMASTER covariance
        start_time = time.perf_counter()
        cw = nmt.NmtCovarianceWorkspace()
        print('Computing cov workspace coupling coefficients...')
        cw.compute_coupling_coefficients(f0_mask, f0_mask, f0_mask, f0_mask)
        print(f'...done in {(time.perf_counter() - start_time):.2f} s')

<<<<<<< HEAD
=======
        # mask is needed before all the checks
        np.save('./output/mask', self.mask_obj.mask)
        np.savez(
            './output/ingredients_new',
            cl_tt=cl_tt_4covnmt,
            cl_te=cl_te_4covnmt,
            cl_ee=cl_ee_4covnmt,
            cl_tb=cl_tb_4covnmt,
            cl_eb=cl_eb_4covnmt,
            cl_bb=cl_bb_4covnmt,
            zbins=self.zbins,
            nbl=nbl_eff,
            coupled=nmt_cfg['coupled_cov'],
            ells_in=ells_unb,
            ells_out=ells_eff,
            ells_out_edges=ells_eff_edges,
            weights=None,
            which_binning='sum',
            noise_3x2pt_5d=self.noise_3x2pt_unb_5d,
            mask=self.mask_obj.mask,
        )

>>>>>>> 961b2a01
        if nmt_cfg['spin0']:
            cov_nmt_10d = nmt_gaussian_cov_spin0(
                cl_tt=cl_tt_4covnmt,
                cl_te=cl_te_4covnmt,
                cl_ee=cl_ee_4covnmt,
                zbins=self.zbins,
                nbl=nbl_eff,
                cw=cw,
                w00=w00,
                coupled=nmt_cfg['coupled_cov'],
                ells_in=ells_unb,
                ells_out=ells_eff,
                ells_out_edges=ells_eff_edges,
                weights=None,
                which_binning='sum',
            )

        else:
            cov_nmt_10d = nmt_gaussian_cov(
                cl_tt=cl_tt_4covnmt,
                cl_te=cl_te_4covnmt,
                cl_ee=cl_ee_4covnmt,
                cl_tb=cl_tb_4covnmt,
                cl_eb=cl_eb_4covnmt,
                cl_bb=cl_bb_4covnmt,
                zbins=self.zbins,
                nbl=nbl_eff,
                cw=cw,
                w00=w00,
                w02=w02,
                w22=w22,
                coupled=nmt_cfg['coupled_cov'],
                ells_in=ells_unb,
                ells_out=ells_eff,
                ells_out_edges=ells_eff_edges,
                weights=None,
                which_binning='sum',
            )

        return cov_nmt_10d<|MERGE_RESOLUTION|>--- conflicted
+++ resolved
@@ -999,31 +999,6 @@
         cw.compute_coupling_coefficients(f0_mask, f0_mask, f0_mask, f0_mask)
         print(f'...done in {(time.perf_counter() - start_time):.2f} s')
 
-<<<<<<< HEAD
-=======
-        # mask is needed before all the checks
-        np.save('./output/mask', self.mask_obj.mask)
-        np.savez(
-            './output/ingredients_new',
-            cl_tt=cl_tt_4covnmt,
-            cl_te=cl_te_4covnmt,
-            cl_ee=cl_ee_4covnmt,
-            cl_tb=cl_tb_4covnmt,
-            cl_eb=cl_eb_4covnmt,
-            cl_bb=cl_bb_4covnmt,
-            zbins=self.zbins,
-            nbl=nbl_eff,
-            coupled=nmt_cfg['coupled_cov'],
-            ells_in=ells_unb,
-            ells_out=ells_eff,
-            ells_out_edges=ells_eff_edges,
-            weights=None,
-            which_binning='sum',
-            noise_3x2pt_5d=self.noise_3x2pt_unb_5d,
-            mask=self.mask_obj.mask,
-        )
-
->>>>>>> 961b2a01
         if nmt_cfg['spin0']:
             cov_nmt_10d = nmt_gaussian_cov_spin0(
                 cl_tt=cl_tt_4covnmt,
