--- conflicted
+++ resolved
@@ -1,280 +1,267 @@
-import numpy as np
-import spaceborne.cl_utils as cl_utils
-import warnings
-import spaceborne.cosmo_lib as cosmo_lib
-
-###############################################################################
-############# CODE TO CREATE THE ELL VALUES ###################################
-###############################################################################
-
-
-def load_ell_cuts(kmax_h_over_Mpc, z_values_a, z_values_b, cosmo_ccl, zbins, h, ell_cuts_cfg):
-    """loads ell_cut values, rescales them and load into a dictionary.
-    z_values_a: redshifts at which to compute the ell_max for a given Limber wavenumber, for probe A
-    z_values_b: redshifts at which to compute the ell_max for a given Limber wavenumber, for probe B
-    """
-
-<<<<<<< HEAD
-    kmax_h_over_Mpc_ref = general_cfg['kmax_h_over_Mpc_ref']
-=======
-    kmax_h_over_Mpc_ref = ell_cuts_cfg['kmax_h_over_Mpc_ref']
->>>>>>> fed95f57
-
-    if kmax_h_over_Mpc is None:
-        kmax_h_over_Mpc = kmax_h_over_Mpc_ref
-
-    if ell_cuts_cfg['which_cuts'] == 'Francis':
-
-        raise Exception('I want the output to be an array, see the standard case. probebly best to split these 2 funcs')
-<<<<<<< HEAD
-        assert general_cfg['EP_or_ED'] == 'ED', 'Francis cuts are only available for the ED case'
-=======
-        assert ell_cuts_cfg['EP_or_ED'] == 'ED', 'Francis cuts are only available for the ED case'
->>>>>>> fed95f57
-
-        ell_cuts_fldr = ell_cuts_cfg['ell_cuts_folder']
-        ell_cuts_filename = ell_cuts_cfg['ell_cuts_filename']
-
-        ell_cuts_LL = np.genfromtxt(f'{ell_cuts_fldr}/{ell_cuts_filename.format(probe="WL", **variable_specs)}')
-        ell_cuts_GG = np.genfromtxt(f'{ell_cuts_fldr}/{ell_cuts_filename.format(probe="GC", **variable_specs)}')
-        warnings.warn('I am not sure this ell_cut file is for GL, the filename is "XC"')
-        ell_cuts_GL = np.genfromtxt(f'{ell_cuts_fldr}/{ell_cuts_filename.format(probe="XC", **variable_specs)}')
-        ell_cuts_LG = ell_cuts_GL.T
-
-        # ! linearly rescale ell cuts
-        warnings.warn('is this the issue with the BNT? kmax_h_over_Mpc_ref is 1, I think...')
-        ell_cuts_LL *= kmax_h_over_Mpc / kmax_h_over_Mpc_ref
-        ell_cuts_GG *= kmax_h_over_Mpc / kmax_h_over_Mpc_ref
-        ell_cuts_GL *= kmax_h_over_Mpc / kmax_h_over_Mpc_ref
-        ell_cuts_LG *= kmax_h_over_Mpc / kmax_h_over_Mpc_ref
-
-        ell_cuts_dict = {
-            'LL': ell_cuts_LL,
-            'GG': ell_cuts_GG,
-            'GL': ell_cuts_GL,
-            'LG': ell_cuts_LG
-        }
-
-        return ell_cuts_dict
-<<<<<<< HEAD
-    
-    elif general_cfg['which_cuts'] == 'standard':
-=======
-
-    elif ell_cuts_cfg['which_cuts'] == 'standard':
->>>>>>> fed95f57
-        # the "Limber", or "standard" cuts
-
-        kmax_1_over_Mpc = kmax_h_over_Mpc * h
-
-        ell_cuts_array = np.zeros((zbins, zbins))
-        for zi, zval_i in enumerate(z_values_a):
-            for zj, zval_j in enumerate(z_values_b):
-                r_of_zi = cosmo_lib.ccl_comoving_distance(zval_i, use_h_units=False, cosmo_ccl=cosmo_ccl)
-                r_of_zj = cosmo_lib.ccl_comoving_distance(zval_j, use_h_units=False, cosmo_ccl=cosmo_ccl)
-                ell_cut_i = kmax_1_over_Mpc * r_of_zi - 1 / 2
-                ell_cut_j = kmax_1_over_Mpc * r_of_zj - 1 / 2
-                ell_cuts_array[zi, zj] = np.min((ell_cut_i, ell_cut_j))
-
-        return ell_cuts_array
-
-    else:
-        raise Exception('which_cuts must be either "Francis" or "standard"')
-
-
-def get_idxs_to_delete(ell_values, ell_cuts, is_auto_spectrum, zbins):
-    """ ell_values can be the bin center or the bin lower edge; Francis suggests the second option is better"""
-
-    if is_auto_spectrum:
-        idxs_to_delete = []
-        count = 0
-        for ell_val in ell_values:
-            for zi in range(zbins):
-                for zj in range(zi, zbins):
-                    if ell_val > ell_cuts[zi, zj]:
-                        idxs_to_delete.append(count)
-                    count += 1
-
-    elif not is_auto_spectrum:
-        idxs_to_delete = []
-        count = 0
-        for ell_val in ell_values:
-            for zi in range(zbins):
-                for zj in range(zbins):
-                    if ell_val > ell_cuts[zi, zj]:
-                        idxs_to_delete.append(count)
-                    count += 1
-    else:
-        raise ValueError('is_auto_spectrum must be True or False')
-
-    return idxs_to_delete
-
-
-def get_idxs_to_delete_3x2pt(ell_values_3x2pt, ell_cuts_dict, zbins, covariance_cfg):
-    """this function tries to implement the indexing for the flattening ell_probe_zpair"""
-
-    if (covariance_cfg['triu_tril'], covariance_cfg['row_col_major']) != ('triu', 'row-major'):
-        raise Exception('This function is only implemented for the triu, row-major case')
-
-    idxs_to_delete_3x2pt = []
-    count = 0
-    for ell_val in ell_values_3x2pt:
-        for zi in range(zbins):
-            for zj in range(zi, zbins):
-                if ell_val > ell_cuts_dict['LL'][zi, zj]:
-                    idxs_to_delete_3x2pt.append(count)
-                count += 1
-        for zi in range(zbins):
-            for zj in range(zbins):
-                if ell_val > ell_cuts_dict['GL'][zi, zj]:
-                    idxs_to_delete_3x2pt.append(count)
-                count += 1
-        for zi in range(zbins):
-            for zj in range(zi, zbins):
-                if ell_val > ell_cuts_dict['GG'][zi, zj]:
-                    idxs_to_delete_3x2pt.append(count)
-                count += 1
-
-    # check if the array is monotonically increasing
-    assert np.all(np.diff(idxs_to_delete_3x2pt) > 0)
-
-    return list(idxs_to_delete_3x2pt)
-
-
-def get_idxs_to_delete_3x2pt_v0(ell_values_3x2pt, ell_cuts_dict):
-    """this implements the indexing for the flattening probe_ell_zpair"""
-    raise Exception('Concatenation must be done *before* flattening, this function is not compatible with the '
-                    '"ell-block ordering of the covariance matrix"')
-    idxs_to_delete_LL = get_idxs_to_delete(ell_values_3x2pt, ell_cuts_dict['LL'], is_auto_spectrum=True)
-    idxs_to_delete_GL = get_idxs_to_delete(ell_values_3x2pt, ell_cuts_dict['GL'], is_auto_spectrum=False)
-    idxs_to_delete_GG = get_idxs_to_delete(ell_values_3x2pt, ell_cuts_dict['GG'], is_auto_spectrum=True)
-
-    # when concatenating, we need to add the offset from the stacking of the 3 datavectors
-    # when concatenating, we need to add the offset from the stacking of the 3 datavectors
-    idxs_to_delete_3x2pt = np.concatenate((
-        np.array(idxs_to_delete_LL),
-        nbl_3x2pt * zpairs_auto + np.array(idxs_to_delete_GL),
-        nbl_3x2pt * (zpairs_auto + zpairs_cross) + np.array(idxs_to_delete_GG)))
-
-    # check if the array is monotonically increasing
-    assert np.all(np.diff(idxs_to_delete_3x2pt) > 0)
-
-    return list(idxs_to_delete_3x2pt)
-
-
-def generate_ell_and_deltas(general_config):
-    """old function, but useful to compute ell and delta_ell for Wadd!"""
-    nbl_WL = general_config['nbl_WL']
-    nbl_GC = general_config['nbl_GC']
-    assert nbl_WL == nbl_GC, 'nbl_WL and nbl_GC must be the same'
-    nbl = nbl_WL
-
-    ell_min = general_config['ell_min']
-    ell_max_WL = general_config['ell_max_WL']
-    ell_max_GC = general_config['ell_max_GC']
-    ell_max_3x2pt = general_config['ell_max_3x2pt']
-    use_WA = general_config['use_WA']
-
-    ell_dict = {}
-    delta_dict = {}
-
-    # XC has the same ell values as GC
-    ell_max_XC = ell_max_GC
-    ell_max_WA = ell_max_XC
-
-    # creating nbl ell values logarithmically equi-spaced between 10 and ell_max
-    ell_WL = np.logspace(np.log10(ell_min), np.log10(ell_max_WL), nbl + 1)  # WL
-    ell_GC = np.logspace(np.log10(ell_min), np.log10(ell_max_GC), nbl + 1)  # GC
-    ell_3x2pt = np.logspace(np.log10(ell_min), np.log10(ell_max_3x2pt), nbl + 1)  # 3x2pt
-
-    # central values of each bin
-    l_centr_WL = (ell_WL[1:] + ell_WL[:-1]) / 2
-    l_centr_GC = (ell_GC[1:] + ell_GC[:-1]) / 2
-    l_centr_3x2pt = (ell_3x2pt[1:] + ell_3x2pt[:-1]) / 2
-
-    # automatically compute ell_WA
-    if use_WA:
-        ell_WA = np.log10(np.asarray(l_centr_WL[np.where(l_centr_WL > ell_max_3x2pt)]))
-    # FIXME: this is a very bad way to implement use_WA = False. I'm computing it anyway
-    # for some random values.
-    else:
-        ell_WA = np.log10(np.asarray(l_centr_WL[np.where(l_centr_WL > ell_max_3x2pt / 2)]))
-    nbl_WA = ell_WA.shape[0]
-
-    # generate the deltas
-    delta_l_WL = np.diff(ell_WL)
-    delta_l_GC = np.diff(ell_GC)
-    delta_l_3x2pt = np.diff(ell_3x2pt)
-    delta_l_WA = np.diff(ell_WL)[-nbl_WA:]  # take only the last nbl_WA (e.g. 4) values
-
-    # take the log10 of the values
-    logarithm_WL = np.log10(l_centr_WL)
-    logarithm_GC = np.log10(l_centr_GC)
-    logarithm_3x2pt = np.log10(l_centr_3x2pt)
-
-    # update the ell_WL, ell_GC arrays with the right values
-    ell_WL = logarithm_WL
-    ell_GC = logarithm_GC
-    ell_3x2pt = logarithm_3x2pt
-
-    if use_WA and np.any(l_centr_WL == ell_max_GC):
-        # check in the unlikely case that one element of l_centr_WL is == ell_max_GC. Anyway, the recipe
-        # says (l_centr_WL > ell_max_GC, NOT >=).
-        print('warning: one element of l_centr_WL is == ell_max_GC; the recipe says to take only\
-        the elements >, but you may want to double check what to do in this case')
-
-    # save the values
-    ell_dict['ell_WL'] = 10 ** ell_WL
-    ell_dict['ell_GC'] = 10 ** ell_GC
-    ell_dict['ell_WA'] = 10 ** ell_WA
-    ell_dict['ell_3x2pt'] = 10 ** ell_3x2pt
-
-    delta_dict['delta_l_WL'] = delta_l_WL
-    delta_dict['delta_l_GC'] = delta_l_GC
-    delta_dict['delta_l_WA'] = delta_l_WA
-    delta_dict['delta_l_3x2pt'] = delta_l_3x2pt
-
-    return ell_dict, delta_dict
-
-
-def compute_ells(nbl: int, ell_min: int, ell_max: int, recipe, output_ell_bin_edges: bool = False):
-    """Compute the ell values and the bin widths for a given recipe.
-
-    Parameters
-    ----------
-    nbl : int
-        Number of ell bins.
-    ell_min : int
-        Minimum ell value.
-    ell_max : int
-        Maximum ell value.
-    recipe : str
-        Recipe to use. Must be either "ISTF" or "ISTNL".
-    output_ell_bin_edges : bool, optional
-        If True, also return the ell bin edges, by default False
-
-    Returns
-    -------
-    ells : np.ndarray
-        Central ell values.
-    deltas : np.ndarray
-        Bin widths
-    ell_bin_edges : np.ndarray, optional
-        ell bin edges. Returned only if output_ell_bin_edges is True.
-    """
-    if recipe == 'ISTF':
-        ell_bin_edges = np.logspace(np.log10(ell_min), np.log10(ell_max), nbl + 1)
-        ells = (ell_bin_edges[1:] + ell_bin_edges[:-1]) / 2
-        deltas = np.diff(ell_bin_edges)
-    elif recipe == 'ISTNL':
-        ell_bin_edges = np.linspace(np.log(ell_min), np.log(ell_max), nbl + 1)
-        ells = (ell_bin_edges[:-1] + ell_bin_edges[1:]) / 2.
-        ells = np.exp(ells)
-        deltas = np.diff(np.exp(ell_bin_edges))
-    else:
-        raise ValueError('recipe must be either "ISTF" or "ISTNL"')
-
-    if output_ell_bin_edges:
-        return ells, deltas, ell_bin_edges
-
-    return ells, deltas
+import numpy as np
+import spaceborne.cl_utils as cl_utils
+import warnings
+import spaceborne.cosmo_lib as cosmo_lib
+
+###############################################################################
+############# CODE TO CREATE THE ELL VALUES ###################################
+###############################################################################
+
+
+def load_ell_cuts(kmax_h_over_Mpc, z_values_a, z_values_b, cosmo_ccl, zbins, h, ell_cuts_cfg):
+    """loads ell_cut values, rescales them and load into a dictionary.
+    z_values_a: redshifts at which to compute the ell_max for a given Limber wavenumber, for probe A
+    z_values_b: redshifts at which to compute the ell_max for a given Limber wavenumber, for probe B
+    """
+
+    kmax_h_over_Mpc_ref = ell_cuts_cfg['kmax_h_over_Mpc_ref']
+
+    if kmax_h_over_Mpc is None:
+        kmax_h_over_Mpc = kmax_h_over_Mpc_ref
+
+    if ell_cuts_cfg['which_cuts'] == 'Francis':
+
+        raise Exception('I want the output to be an array, see the standard case. probebly best to split these 2 funcs')
+        assert ell_cuts_cfg['EP_or_ED'] == 'ED', 'Francis cuts are only available for the ED case'
+
+        ell_cuts_fldr = ell_cuts_cfg['ell_cuts_folder']
+        ell_cuts_filename = ell_cuts_cfg['ell_cuts_filename']
+
+        ell_cuts_LL = np.genfromtxt(f'{ell_cuts_fldr}/{ell_cuts_filename.format(probe="WL", **variable_specs)}')
+        ell_cuts_GG = np.genfromtxt(f'{ell_cuts_fldr}/{ell_cuts_filename.format(probe="GC", **variable_specs)}')
+        warnings.warn('I am not sure this ell_cut file is for GL, the filename is "XC"')
+        ell_cuts_GL = np.genfromtxt(f'{ell_cuts_fldr}/{ell_cuts_filename.format(probe="XC", **variable_specs)}')
+        ell_cuts_LG = ell_cuts_GL.T
+
+        # ! linearly rescale ell cuts
+        warnings.warn('is this the issue with the BNT? kmax_h_over_Mpc_ref is 1, I think...')
+        ell_cuts_LL *= kmax_h_over_Mpc / kmax_h_over_Mpc_ref
+        ell_cuts_GG *= kmax_h_over_Mpc / kmax_h_over_Mpc_ref
+        ell_cuts_GL *= kmax_h_over_Mpc / kmax_h_over_Mpc_ref
+        ell_cuts_LG *= kmax_h_over_Mpc / kmax_h_over_Mpc_ref
+
+        ell_cuts_dict = {
+            'LL': ell_cuts_LL,
+            'GG': ell_cuts_GG,
+            'GL': ell_cuts_GL,
+            'LG': ell_cuts_LG
+        }
+
+        return ell_cuts_dict
+
+    elif ell_cuts_cfg['which_cuts'] == 'standard':
+        # the "Limber", or "standard" cuts
+
+        kmax_1_over_Mpc = kmax_h_over_Mpc * h
+
+        ell_cuts_array = np.zeros((zbins, zbins))
+        for zi, zval_i in enumerate(z_values_a):
+            for zj, zval_j in enumerate(z_values_b):
+                r_of_zi = cosmo_lib.ccl_comoving_distance(zval_i, use_h_units=False, cosmo_ccl=cosmo_ccl)
+                r_of_zj = cosmo_lib.ccl_comoving_distance(zval_j, use_h_units=False, cosmo_ccl=cosmo_ccl)
+                ell_cut_i = kmax_1_over_Mpc * r_of_zi - 1 / 2
+                ell_cut_j = kmax_1_over_Mpc * r_of_zj - 1 / 2
+                ell_cuts_array[zi, zj] = np.min((ell_cut_i, ell_cut_j))
+
+        return ell_cuts_array
+
+    else:
+        raise Exception('which_cuts must be either "Francis" or "standard"')
+
+
+def get_idxs_to_delete(ell_values, ell_cuts, is_auto_spectrum, zbins):
+    """ ell_values can be the bin center or the bin lower edge; Francis suggests the second option is better"""
+
+    if is_auto_spectrum:
+        idxs_to_delete = []
+        count = 0
+        for ell_val in ell_values:
+            for zi in range(zbins):
+                for zj in range(zi, zbins):
+                    if ell_val > ell_cuts[zi, zj]:
+                        idxs_to_delete.append(count)
+                    count += 1
+
+    elif not is_auto_spectrum:
+        idxs_to_delete = []
+        count = 0
+        for ell_val in ell_values:
+            for zi in range(zbins):
+                for zj in range(zbins):
+                    if ell_val > ell_cuts[zi, zj]:
+                        idxs_to_delete.append(count)
+                    count += 1
+    else:
+        raise ValueError('is_auto_spectrum must be True or False')
+
+    return idxs_to_delete
+
+
+def get_idxs_to_delete_3x2pt(ell_values_3x2pt, ell_cuts_dict, zbins, covariance_cfg):
+    """this function tries to implement the indexing for the flattening ell_probe_zpair"""
+
+    if (covariance_cfg['triu_tril'], covariance_cfg['row_col_major']) != ('triu', 'row-major'):
+        raise Exception('This function is only implemented for the triu, row-major case')
+
+    idxs_to_delete_3x2pt = []
+    count = 0
+    for ell_val in ell_values_3x2pt:
+        for zi in range(zbins):
+            for zj in range(zi, zbins):
+                if ell_val > ell_cuts_dict['LL'][zi, zj]:
+                    idxs_to_delete_3x2pt.append(count)
+                count += 1
+        for zi in range(zbins):
+            for zj in range(zbins):
+                if ell_val > ell_cuts_dict['GL'][zi, zj]:
+                    idxs_to_delete_3x2pt.append(count)
+                count += 1
+        for zi in range(zbins):
+            for zj in range(zi, zbins):
+                if ell_val > ell_cuts_dict['GG'][zi, zj]:
+                    idxs_to_delete_3x2pt.append(count)
+                count += 1
+
+    # check if the array is monotonically increasing
+    assert np.all(np.diff(idxs_to_delete_3x2pt) > 0)
+
+    return list(idxs_to_delete_3x2pt)
+
+
+def get_idxs_to_delete_3x2pt_v0(ell_values_3x2pt, ell_cuts_dict):
+    """this implements the indexing for the flattening probe_ell_zpair"""
+    raise Exception('Concatenation must be done *before* flattening, this function is not compatible with the '
+                    '"ell-block ordering of the covariance matrix"')
+    idxs_to_delete_LL = get_idxs_to_delete(ell_values_3x2pt, ell_cuts_dict['LL'], is_auto_spectrum=True)
+    idxs_to_delete_GL = get_idxs_to_delete(ell_values_3x2pt, ell_cuts_dict['GL'], is_auto_spectrum=False)
+    idxs_to_delete_GG = get_idxs_to_delete(ell_values_3x2pt, ell_cuts_dict['GG'], is_auto_spectrum=True)
+
+    # when concatenating, we need to add the offset from the stacking of the 3 datavectors
+    # when concatenating, we need to add the offset from the stacking of the 3 datavectors
+    idxs_to_delete_3x2pt = np.concatenate((
+        np.array(idxs_to_delete_LL),
+        nbl_3x2pt * zpairs_auto + np.array(idxs_to_delete_GL),
+        nbl_3x2pt * (zpairs_auto + zpairs_cross) + np.array(idxs_to_delete_GG)))
+
+    # check if the array is monotonically increasing
+    assert np.all(np.diff(idxs_to_delete_3x2pt) > 0)
+
+    return list(idxs_to_delete_3x2pt)
+
+
+def generate_ell_and_deltas(general_config):
+    """old function, but useful to compute ell and delta_ell for Wadd!"""
+    nbl_WL = general_config['nbl_WL']
+    nbl_GC = general_config['nbl_GC']
+    assert nbl_WL == nbl_GC, 'nbl_WL and nbl_GC must be the same'
+    nbl = nbl_WL
+
+    ell_min = general_config['ell_min']
+    ell_max_WL = general_config['ell_max_WL']
+    ell_max_GC = general_config['ell_max_GC']
+    ell_max_3x2pt = general_config['ell_max_3x2pt']
+    use_WA = general_config['use_WA']
+
+    ell_dict = {}
+    delta_dict = {}
+
+    # XC has the same ell values as GC
+    ell_max_XC = ell_max_GC
+    ell_max_WA = ell_max_XC
+
+    # creating nbl ell values logarithmically equi-spaced between 10 and ell_max
+    ell_WL = np.logspace(np.log10(ell_min), np.log10(ell_max_WL), nbl + 1)  # WL
+    ell_GC = np.logspace(np.log10(ell_min), np.log10(ell_max_GC), nbl + 1)  # GC
+    ell_3x2pt = np.logspace(np.log10(ell_min), np.log10(ell_max_3x2pt), nbl + 1)  # 3x2pt
+
+    # central values of each bin
+    l_centr_WL = (ell_WL[1:] + ell_WL[:-1]) / 2
+    l_centr_GC = (ell_GC[1:] + ell_GC[:-1]) / 2
+    l_centr_3x2pt = (ell_3x2pt[1:] + ell_3x2pt[:-1]) / 2
+
+    # automatically compute ell_WA
+    if use_WA:
+        ell_WA = np.log10(np.asarray(l_centr_WL[np.where(l_centr_WL > ell_max_3x2pt)]))
+    # FIXME: this is a very bad way to implement use_WA = False. I'm computing it anyway
+    # for some random values.
+    else:
+        ell_WA = np.log10(np.asarray(l_centr_WL[np.where(l_centr_WL > ell_max_3x2pt / 2)]))
+    nbl_WA = ell_WA.shape[0]
+
+    # generate the deltas
+    delta_l_WL = np.diff(ell_WL)
+    delta_l_GC = np.diff(ell_GC)
+    delta_l_3x2pt = np.diff(ell_3x2pt)
+    delta_l_WA = np.diff(ell_WL)[-nbl_WA:]  # take only the last nbl_WA (e.g. 4) values
+
+    # take the log10 of the values
+    logarithm_WL = np.log10(l_centr_WL)
+    logarithm_GC = np.log10(l_centr_GC)
+    logarithm_3x2pt = np.log10(l_centr_3x2pt)
+
+    # update the ell_WL, ell_GC arrays with the right values
+    ell_WL = logarithm_WL
+    ell_GC = logarithm_GC
+    ell_3x2pt = logarithm_3x2pt
+
+    if use_WA and np.any(l_centr_WL == ell_max_GC):
+        # check in the unlikely case that one element of l_centr_WL is == ell_max_GC. Anyway, the recipe
+        # says (l_centr_WL > ell_max_GC, NOT >=).
+        print('warning: one element of l_centr_WL is == ell_max_GC; the recipe says to take only\
+        the elements >, but you may want to double check what to do in this case')
+
+    # save the values
+    ell_dict['ell_WL'] = 10 ** ell_WL
+    ell_dict['ell_GC'] = 10 ** ell_GC
+    ell_dict['ell_WA'] = 10 ** ell_WA
+    ell_dict['ell_3x2pt'] = 10 ** ell_3x2pt
+
+    delta_dict['delta_l_WL'] = delta_l_WL
+    delta_dict['delta_l_GC'] = delta_l_GC
+    delta_dict['delta_l_WA'] = delta_l_WA
+    delta_dict['delta_l_3x2pt'] = delta_l_3x2pt
+
+    return ell_dict, delta_dict
+
+
+def compute_ells(nbl: int, ell_min: int, ell_max: int, recipe, output_ell_bin_edges: bool = False):
+    """Compute the ell values and the bin widths for a given recipe.
+
+    Parameters
+    ----------
+    nbl : int
+        Number of ell bins.
+    ell_min : int
+        Minimum ell value.
+    ell_max : int
+        Maximum ell value.
+    recipe : str
+        Recipe to use. Must be either "ISTF" or "ISTNL".
+    output_ell_bin_edges : bool, optional
+        If True, also return the ell bin edges, by default False
+
+    Returns
+    -------
+    ells : np.ndarray
+        Central ell values.
+    deltas : np.ndarray
+        Bin widths
+    ell_bin_edges : np.ndarray, optional
+        ell bin edges. Returned only if output_ell_bin_edges is True.
+    """
+    if recipe == 'ISTF':
+        ell_bin_edges = np.logspace(np.log10(ell_min), np.log10(ell_max), nbl + 1)
+        ells = (ell_bin_edges[1:] + ell_bin_edges[:-1]) / 2
+        deltas = np.diff(ell_bin_edges)
+    elif recipe == 'ISTNL':
+        ell_bin_edges = np.linspace(np.log(ell_min), np.log(ell_max), nbl + 1)
+        ells = (ell_bin_edges[:-1] + ell_bin_edges[1:]) / 2.
+        ells = np.exp(ells)
+        deltas = np.diff(np.exp(ell_bin_edges))
+    else:
+        raise ValueError('recipe must be either "ISTF" or "ISTNL"')
+
+    if output_ell_bin_edges:
+        return ells, deltas, ell_bin_edges
+
+    return ells, deltas