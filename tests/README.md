--- conflicted
+++ resolved
@@ -21,13 +21,7 @@
 
 # Steps to run the tests
 
-<<<<<<< HEAD
-1. Set `cfg['misc']['save_output_as_benchmark']: False`
-2. In main.py, make sure that we take the cfg path as command-line input (i.e., uncomment the argparse bit at the beginning)
-3. Run tests/test_outputs.py
-=======
 1. In main.py, set `cfg['misc']['save_output_as_benchmark']: False`
 2. In main.py, make sure that we take the cfg path as command-line input (i.e., uncomment the argparse bit at the beginning)
 3. In tests/test_outputs.py, set the desired bench filename
-4. Run tests/test_outputs.py
->>>>>>> 2d3920df
+4. Run tests/test_outputs.py